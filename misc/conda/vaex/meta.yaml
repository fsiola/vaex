package:
  name: vaex
  version: "1.0.0b1"

source:
  fn: vaex-1.0.0b1.tar.gz
  url: https://files.pythonhosted.org/packages/2f/6c/742abe13313ec88e8c79a5cd46184eb7aef60016d1a1d2f3b366fc239ca3/vaex-1.0.0b1.tar.gz
  md5: 2cb703a0e64084020b834f84eb6c4ee0
#  patches:
   # List any patch files here
   # - fix.patch

build:
<<<<<<< HEAD
  script: python setup.py install --single-version-externally-managed --record record.txt
=======
  osx_is_app: True
>>>>>>> ca44d904
  # noarch_python: True
  # preserve_egg_dir: True
  entry_points:
    # Put any entry points (scripts to be generated automatically) here. The
    # syntax is module:function.  For example
    #
    # - vaex = vaex:main
    #
    # Would create an entry point called vaex that calls vaex.main()

    - vaex=vaex.ui.main:main

  # If this is a new build for the same version, increment the build
  # number. If you do not include this key, it defaults to 0.
  # number: 1


requirements:
  build:
    - python
    - pyopengl >=3.1.0
    - numpy >=1.7.2
    - scipy >=0.1
    - astropy >=0.3
    - h5py >=2.2.1
    - jprops
    - matplotlib >=1.3.1
    - numexpr
    - psutil >=1.2.1
    - aplus
    - tornado >4.1
    - futures
    - future >= 0.15.2
    - pyyaml
    - layeredconfig
    - cachetools
    - progressbar2
    - attrdict

  run:
    - python
    - pyopengl >=3.1.0
    - numpy >=1.7.2
    - scipy >=0.1
    - astropy >=0.3
    - h5py >=2.2.1
    - jprops
    - matplotlib >=1.3.1
    - numexpr
    - psutil >=1.2.1
    - aplus
    - tornado >4.1
    - futures
    - future >= 0.15.2
    - pyyaml
    - layeredconfig
    - cachetools
    - progressbar2
    - attrdict
    - python.app  # [osx]

test:
  # Python imports
  imports:
    - vaex
    - vaex.file
    - vaex.misc
    - vaex.test
    - vaex.ui
    - vaex.ui.icons
    - vaex.ui.plugin

  commands:
    # You can put test commands to be run here.  Use this to test that the
    # entry points work.

    #- vaex --help

  # You can also put a file called run_test.py in the recipe that will be run
  # at test time.

  # requires:
    # Put any additional test requirements here.  For example
    # - nose
app:
  entry: vaex
  summary: 'Vaex is a graphical tool to visualize and explore large tabular datasets.'
  icon: vaex32.png
  type: desk


about:
  home: https://www.astro.rug.nl/~breddels/vaex
  license: MIT
#  license_file: LICENSE
  summary: 'Vaex is a graphical tool to visualize and explore large tabular datasets.'

# See
# http://docs.continuum.io/conda/build.html for
# more information about meta.yaml<|MERGE_RESOLUTION|>--- conflicted
+++ resolved
@@ -11,11 +11,8 @@
    # - fix.patch
 
 build:
-<<<<<<< HEAD
   script: python setup.py install --single-version-externally-managed --record record.txt
-=======
   osx_is_app: True
->>>>>>> ca44d904
   # noarch_python: True
   # preserve_egg_dir: True
   entry_points:
