# -*- coding: utf-8 -*-
import h5py
import mmap
import numpy as np
import os
import numexpr as ne
import math
from gavi.utils import Timer
import time
import itertools

import gavifast
from gavi import multithreading
import functools

import gavi.vaex.expressions as expr

import sys
import platform
frozen = getattr(sys, 'frozen', False)
<<<<<<< HEAD
darwin = "darwin" not in platform.system()
if (not frozen) or darwin: # astropy not working with pyinstaller
	#from astropy.io import fits
	fits = __import__("astropy.io.fits").io.fits
	#print dir(fits)
	#dsa
=======
#darwin = "darwin" not in platform.system()
if (not frozen): # astropy not working with pyinstaller
	from astropy.io import fits
>>>>>>> 127726b7
	pass

def error(title, msg):
	print "Error", title, msg


buffer_size = 1e7

import gavi.logging
logger = gavi.logging.getLogger("gavi.vaex")


class FakeLogger(object):
	def debug(self, *args):
		pass
	def info(self, *args):
		pass
	def error(self, *args):
		pass
	def exception(self, *args):
		pass

#logger = FakeLogger()

class Job(object):
	def __init__(self, callback, expressions):
		pass
		
class JobsManager(object):
	def __init__(self):
		#self.datasets = datasets
		self.jobs = []
		self.order_numbers = []
		self.after_execute = []
		
	def addJob(self, order, callback, dataset, *expressions, **variables):
		args = order, callback, dataset, expressions, variables
		logger.info("job: %r" % (args,))
		if order not in self.order_numbers:
			self.order_numbers.append(order)
		self.jobs.append((order, callback, dataset, [None if e is None or len(e) == 0 else e for e in expressions], variables))
		
	def find_min_max(self, dataset, expressions, feedback=None):
		assert len(self.jobs) == 0, "leftover jobs exist"
		pool = multithreading.ThreadPool()
		minima = [None] * len(expressions)
		maxima = [None] * len(expressions)
		#ranges = []
		minima_per_thread = [None] * pool.nthreads
		maxima_per_thread = [None] * pool.nthreads
		#range_per_thread = [None] * pool.nthreads
		N_total = len(expressions) * len(dataset)
		class Wrapper(object):
			pass
		wrapper = Wrapper()
		wrapper.N_done = 0
		try:
			t0 = time.time()
			def calculate_range(info, block, index):
				def subblock(thread_index, sub_i1, sub_i2):
					print "^" * 60
					result = gavifast.find_nan_min_max(block[sub_i1:sub_i2])
					print "result", result
					mi, ma = result
					print ">>>", mi, ma, thread_index
					#if sub_i1 == 0:
					minima_per_thread[thread_index] = mi
					maxima_per_thread[thread_index] = ma
					#else:
					#	minima_per_thread[thread_index] = min(mi, minima_per_thread[thread_index])
					#	maxima_per_thread[thread_index] = min(ma, maxima_per_thread[thread_index])
					print ">>>>>>>>", minima_per_thread, maxima_per_thread, thread_index
				#self.message("min/max[%d] at %.1f%% (%.2fs)" % (axisIndex, info.percentage, time.time() - info.time_start), index=50+axisIndex )
				#QtCore.QCoreApplication.instance().processEvents()
				if info.error:
					#print "error", info.error_text
					#self.message(info.error_text, index=-1)
					raise Exception, info.error_text
				pool.run_blocks(subblock, info.size)
				print minima_per_thread
				if info.first:
					minima[index] = min(minima_per_thread)
					maxima[index] = max(maxima_per_thread)
				else:
					minima[index] = min(min(minima_per_thread), minima[index])
					maxima[index] = max(max(maxima_per_thread), maxima[index])
				print "min/max for axis", index, minima[index], maxima[index]
				#if info.last:
				#	self.message("min/max[%d] %.2fs" % (axisIndex, time.time() - t0), index=50+axisIndex)
				wrapper.N_done += len(block)
				if feedback:
					cancel = feedback(wrapper.N_done*100./N_total)
					if cancel:
						raise Exception, "cancelled"

			for index in range(len(expressions)):
				self.addJob(0, functools.partial(calculate_range, index=index), dataset, expressions[index])
			self.execute()
		finally:
			pool.close()
		return zip(minima, maxima)
		
	def execute(self):
		try:
			with Timer("init"):
				self.order_numbers.sort()
				
				all_expressions_set = set()
				for order, callback, dataset, expressions, variables in self.jobs:
					for expression in expressions:
						all_expressions_set.add((dataset, expression))
				# for each expresssion keep an array for intermediate storage
				expression_outputs = dict([(key, np.zeros(buffer_size, dtype=np.float64)) for key in all_expressions_set])
			
			class Info(object):
				pass
			
			# multiple passes, in order
			with Timer("passes"):
				for order in self.order_numbers:
					logger.debug("jobs, order: %r" % order)
					jobs_order = [job for job in self.jobs if job[0] == order]
					datasets = set([job[2] for job in self.jobs])
					# TODO: maybe per dataset a seperate variable dict
					variables = {}
					for job in jobs_order:
						variables_job = job[-1]
						for key, value in variables_job.items():
							if key in variables:
								if variables[key] != value:
									raise ValueError, "variable %r cannot have both value %r and %r" % (key, value, variables[key])
							variables[key] = value
					logger.debug("variables: %r" % (variables,))
					# group per dataset
					for dataset in datasets:
						if dataset.current_slice is None:
							index_start = 0
							index_stop = dataset._length
						else:
							index_start, index_stop = dataset.current_slice
						
						dataset_length = index_stop - index_start
						logger.debug("dataset: %r" % dataset.name)
						jobs_dataset = [job for job in jobs_order if job[2] == dataset]
						# keep a set of expressions, duplicate expressions will only be calculated once
						expressions_dataset = set()
						expressions_translated = dict()
						for order, callback, dataset, expressions, _variables in jobs_dataset:
							for expression in expressions:
								expressions_dataset.add((dataset, expression))
								try:
									expr_noslice, slice_vars = expr.translate(expression)
								except:
									logger.error("translating expression: %r" % (expression,))
									expressions_translated[(dataset, expression)] = (expression, {}) # just pass expression, code below will handle errors
								else:
									expressions_translated[(dataset, expression)] = (expr_noslice, slice_vars)
						
						logger.debug("expressions: %r" % expressions_dataset)
						# TODO: implement fractions/slices
						n_blocks = int(math.ceil(dataset_length *1.0 / buffer_size))
						logger.debug("blocks: %r %r" % (n_blocks, dataset_length *1.0 / buffer_size))
						# execute blocks for all expressions, better for Lx cache
						t0 = time.time()
						for block_index in range(n_blocks):
							i1 = block_index * buffer_size
							i2 = (block_index +1) * buffer_size
							last = False
							if i2 >= dataset_length: # round off the sizes
								i2 = dataset_length
								last = True
								logger.debug("last block")
								#for i in range(len(outputs)):
								#	outputs[i] = outputs[i][:i2-i1]
							# local dicts has slices (not copies) of the whole dataset
							logger.debug("block: %r to %r" % (i1, i2))
							local_dict = dict(variables)
							for key, value in dataset.columns.items():
								local_dict[key] = value[i1:i2]
							for key, value in dataset.rank1s.items():
								local_dict[key] = value[:,i1:i2]
							for dataset, expression in expressions_dataset:
								if expression is None:
									expr_noslice, slice_vars = None, {}
								else:
									expr_noslice, slice_vars = expressions_translated[(dataset, expression)] #expr.translate(expression)
									logger.debug("replacing %r with %r" % (expression, expr_noslice))
									for var, sliceobj in slice_vars.items():
										logger.debug("adding slice %r as var %r (%r:%r)" % (sliceobj, var, sliceobj.var.name, sliceobj.args))
										array = local_dict[sliceobj.var.name]
										#print local_dict.keys()
										slice_evaluated = eval(repr(sliceobj.args), {}, local_dict)
										logger.debug("slicing array of shape %r  with slice %r" % (array.shape, slice_evaluated))
										sliced_array = array[slice_evaluated]
										logger.debug("slice is of type %r and shape %r" % (sliced_array.dtype, sliced_array.shape))
										local_dict[var] = sliced_array[i1:i2]
							info = Info()
							info.index = block_index
							info.size = i2-i1
							info.total_size = dataset_length
							info.length = n_blocks
							info.first = block_index == 0
							info.last = last
							info.i1 = i1
							info.i2 = i2
							info.percentage = i2 * 100. / info.total_size
							info.slice = slice(i1, i2)
							info.error = False
							info.error_text = ""
							info.time_start = t0
							results = {}
							# put to 
							with Timer("evaluation"):
								for dataset, expression in expressions_dataset:
									logger.debug("expression: %r" % (expression,))
									#expr_noslice, slice_vars = expr.translate(expression)
									expr_noslice, slice_vars = expressions_translated[(dataset, expression)] #
									logger.debug("translated expression: %r" % (expr_noslice,))
									if expr_noslice is None:
										results[expression] = None
									#elif expression in dataset.column_names and dataset.columns[expression].dtype==np.float64:
									elif expression in dataset.column_names and dataset.columns[expression].dtype==np.float64 and dataset.columns[expression].strides[0] == 8:
										logger.debug("avoided expression, simply a column name with float64")
										#yield self.columns[expression][i1:i2], info
										results[expression] = dataset.columns[expression][i1:i2]
									else:
										# same as above, but -i1, since the array stars at zero
										output = expression_outputs[(dataset, expression)][i1-i1:i2-i1]
										try:
											ne.evaluate(repr(expr_noslice), local_dict=local_dict, out=output, casting="unsafe")
										except SyntaxError, e:
											info.error = True
											info.error_text = e.message
											logger.exception("error in expression: %s" % (expression,))
											break
										except KeyError, e:
											info.error = True
											info.error_text = "Unknown variable: %r" % (e.message, )
											logger.exception("unknown variable %s in expression: %s" % (e.message, expression))
											break
										except TypeError, e:
											info.error = True
											info.error_text = e.message
											logger.exception("error in expression: %s" % expression)
											break
										except Exception, e:
											info.error = True
											info.error_text = e.message
											logger.exception("error in expression: %s" % expression)
											break
										
										results[expression] = output[0:i2-i1]
							# for this order and dataset all values are calculated, now call the callback
							for key, value in results.items():
								if value is None:
									logger.debug("output[%r]: None" % (key,))
								else:
									logger.debug("output[%r]: %r, %r" % (key, value.shape, value.dtype))
							with Timer("callbacks"):
								for _order, callback, dataset, expressions, _variables in jobs_dataset:
									logger.debug("callback: %r" % (callback))
									arguments = [info]
									arguments += [results.get(expression) for expression in expressions]
									callback(*arguments)
							if info.error:
								# if we get an error, no need to go through the whole data
								break
			for callback in self.after_execute:
				try:
					callback()
				except:
					logger.exception("error in post processing callback")
					
		finally:
			self.jobs = []
			self.order_numbers = []


class Link(object):
	def __init__(self, dataset):
		self.dataset = dataset
		self.listeners = []
		
	def sendExpression(self, expression, receiver):
		for listener in self.listeners:
			if listener != receiver:
				listener.onChangeExpression(expression)
		if expression in self.dataset.global_links:
			# merge the listeners of this link to the other link
			logger.debug("merging with link %r" % expression)
			merging_link = self.dataset.global_links[expression]
			for receiver in merging_link.listeners:
				self.listeners.append(receiver)
		else:
			# add new mapping
			logger.debug("renamed link %r" % expression)
			self.dataset.global_links[expression] = self
		# remove old mapping
		for key, link in self.dataset.global_links.items():
			logger.debug("link[%r] = %r" % (key, link))
			if (link == self) and key != expression: # remove dangling links
				logger.debug("removing link %r" % key)
				del self.dataset.global_links[key]
				
	def sendRanges(self, range_, receiver):
		for listener in self.listeners:
			if listener != receiver:
				listener.onChangeRange(range_)

	def sendRangesShow(self, range_, receiver):
		for listener in self.listeners:
			if listener != receiver:
				listener.onChangeRangeShow(range_)

	#
	@staticmethod
	def sendCompute(links, receivers):
		listener_set = set(list(itertools.chain.from_iterable([link.listeners for link in links])))

		for listener in listener_set:
			if listener not in receivers:
				listener.onCompute()
				
	def sendPlot(self, receiver):
		for listener in self.listeners:
			if listener != receiver:
				listener.onPlot()
				
				
		
		
	
class MemoryMapped(object):
	def link(self, expression, listener):
		if expression not in self.global_links:
			self.global_links[expression] = Link(self)
			logger.debug("creating link object: %r" % self.global_links[expression])
		else:
			
			logger.debug("reusing link object: %r" % self.global_links[expression])

			
		link = self.global_links[expression]
		link.listeners.append(listener)
		return link
	
	def unlink(self, link, receiver):
		link.listeners.remove(receiver)
		
	def full_length(self):
		return self._length
		
	def __len__(self):
		return self._fraction_length
		
		
	# nommap is a hack to get in memory datasets working
	def __init__(self, filename, write=False, nommap=False):
		self.filename = filename
		self.write = write
		self.name = os.path.splitext(os.path.basename(self.filename))[0]
		if not nommap:
			self.file = file(self.filename, "r+" if write else "r")
			self.fileno = self.file.fileno()
			self.mapping = mmap.mmap(self.fileno, 0, prot=mmap.PROT_READ | 0 if not write else mmap.PROT_WRITE )
			self.file_map = {filename: self.file}
			self.fileno_map = {filename: self.fileno}
			self.mapping_map = {filename: self.mapping}
		else:
			self.file_map = {}
			self.fileno_map = {}
			self.mapping_map = {}
		self._length = None
		self._fraction_length = None
		self.nColumns = 0
		self.columns = {}
		self.column_names = []
		self.current_slice = None
		self.fraction = 1.0
		self.rank1s = {}
		self.rank1names = []
		self.selected_row_index = None
		self.selected_serie_index = None
		self.row_selection_listeners = []
		self.serie_index_selection_listeners = []
		self.mask_listeners = []
		self.all_columns = {}
		self.all_column_names = []
		self.mask = None
		self.global_links = {}
		self.offsets = {}
		self.strides = {}
		self.filenames = {}
		self.dtypes = {}
		
	def evaluate(self, callback, *expressions, **variables):
		jobManager = JobsManager()
		logger.debug("evalulate: %r %r" % (expressions,variables))
		jobManager.addJob(0, callback, self, *expressions, **variables)
		jobManager.execute()
		return
		
		
	def old(self):
		class Info(object):
			pass
		outputs = [np.zeros(buffer_size, dtype=np.float64) for _ in expressions]
		n_blocks = int(math.ceil(self._length *1.0 / buffer_size))
		print "blocks", n_blocks, self._length *1.0 / buffer_size
		# execute blocks for all expressions, better for Lx cache
		for block_index in range(n_blocks):
			i1 = block_index * buffer_size
			i2 = (block_index +1) * buffer_size
			if i2 >= self._length: # round off the sizes
				i2 = self._length
				for i in range(len(outputs)):
					outputs[i] = outputs[i][:i2-i1]
			# local dicts has slices (not copies) of the whole dataset
			local_dict = {}
			for key, value in self.columns.items():
				local_dict[key] = value[i1:i2]
			info = Info()
			info.index = block_index
			info.size = i2-i1
			info.length = n_blocks
			info.first = block_index == 0
			info.i1 = i1
			info.i2 = i2
			info.slice = slice(i1, i2)
			results = []
			for output, expression in zip(outputs, expressions):
				if expression in self.column_names and self.columns[expression].dtype == np.float64:
					print "avoided"
					#yield self.columns[expression][i1:i2], info
					results.append(self.columns[expression][i1:i2])
				else:
					ne.evaluate(expression, local_dict=local_dict, out=output, casting="unsafe")
					results.append(output)
			print results, info
			yield tuple(results), info
		
		
	def addFile(self, filename, write=False):
		self.file_map[filename] = file(filename, "r+" if write else "r")
		self.fileno_map[filename] = self.file_map[filename].fileno()
		self.mapping_map[filename] = mmap.mmap(self.fileno_map[filename], 0, prot=mmap.PROT_READ | 0 if not write else mmap.PROT_WRITE )


	def selectMask(self, mask):
		self.mask = mask
		for mask_listener in self.mask_listeners:
			mask_listener(mask)
		
		
	def selectRow(self, index):
		self.selected_row_index = index
		for row_selection_listener in self.row_selection_listeners:
			row_selection_listener(index)
		
	def selectSerieIndex(self, serie_index):
		self.selected_serie_index = serie_index
		for serie_index_selection_listener in self.serie_index_selection_listeners:
			serie_index_selection_listener(serie_index)
			
	def matches_url(self, url):
		filename = url
		print url, self.filename
		if filename.startswith("file:/"):
			filename = filename[5:]
		similar = os.path.splitext(os.path.abspath(self.filename))[0] == os.path.splitext(filename)[0]
		logger.info("matching urls: %r == %r == %r" % (os.path.splitext(self.filename)[0], os.path.splitext(filename)[0], similar) )
		return similar
			
		
		
	def close(self):
		self.file.close()
		self.mapping.close()
		
	def setFraction(self, fraction):
		self.fraction = fraction
		self.current_slice = (0, int(self._length * fraction))
		self._fraction_length = self.current_slice[1]
		self.selectMask(None)
		# TODO: if row in slice, we don't have to remove it
		self.selectRow(None)
		
	def addMemoryColumn(self, name, column):
		length = len(column)
		if self.current_slice is None:
			self.current_slice = (0, length)
			self.fraction = 1.
			self._fraction_length = length
		self._length = length
		#print self.mapping, dtype, length if stride is None else length * stride, offset
		self.columns[name] = column
		self.column_names.append(name)
		self.all_columns[name] = column
		self.all_column_names.append(name)
		#self.column_names.sort()
		self.nColumns += 1
		self.nRows = self._length
		
	def addColumn(self, name, offset=None, length=None, dtype=np.float64, stride=1, filename=None, array=None):
		if filename is None:
			filename = self.filename
		mapping = self.mapping_map[filename]
			
		if array is not None:
			length = len(array)
			
		if self._length is not None and length != self._length:
			error("inconsistent length", "length of column %s is %d, while %d was expected" % (name, length, self._length))
		else:
			if self.current_slice is None:
				self.current_slice = (0, length)
				self.fraction = 1.
				self._fraction_length = length
			self._length = length
			#print self.mapping, dtype, length if stride is None else length * stride, offset
			if array is not None:
				length = len(array)
				mmapped_array = array
				stride = None
				offset = None
				dtype = array.dtype
			else:
				mmapped_array = np.frombuffer(mapping, dtype=dtype, count=length if stride is None else length * stride, offset=offset)
				if stride:
					#import pdb
					#pdb.set_trace()
					mmapped_array = mmapped_array[::stride]
			self.columns[name] = mmapped_array
			self.column_names.append(name)
			self.all_columns[name] = mmapped_array
			self.all_column_names.append(name)
			#self.column_names.sort()
			self.nColumns += 1
			self.nRows = self._length
			self.offsets[name] = offset
			self.strides[name] = stride
			self.filenames[name] = os.path.abspath(filename)
			self.dtypes[name] = dtype
			
	def addRank1(self, name, offset, length, length1, dtype=np.float64, stride=1, stride1=1, filename=None):
		if filename is None:
			filename = self.filename
		mapping = self.mapping_map[filename]
		if self._length is not None and length != self._length:
			error("inconsistent length", "length of column %s is %d, while %d was expected" % (name, length, self._length))
		else:
			if self.current_slice is None:
				self.current_slice = (0, length)
				self.fraction = 1.
			self._length = length
			#print self.mapping, dtype, length if stride is None else length * stride, offset
			rawlength = length * length1
			rawlength *= stride
			rawlength *= stride1
			#print rawlength, offset
			#print rawlength * 8, offset, self.mapping.size()
			#import pdb
			#pdb.set_trace()
			mmapped_array = np.frombuffer(mapping, dtype=dtype, count=rawlength, offset=offset)
			mmapped_array = mmapped_array.reshape((length1*stride1, length*stride))
			mmapped_array = mmapped_array[::stride1,::stride]
			self.rank1s[name] = mmapped_array
			self.rank1names.append(name)
			self.all_columns[name] = mmapped_array
			self.all_column_names.append(name)
			
			#self.column_names.sort()
			#self.nColumns += 1
			#self.nRows = self._length
			
import struct
class HansMemoryMapped(MemoryMapped):
	
	def __init__(self, filename, filename_extra=None):
		super(HansMemoryMapped, self).__init__(filename)
		self.pageSize, \
		self.formatSize, \
		self.numberParticles, \
		self.numberTimes, \
		self.numberParameters, \
		self.numberCompute, \
		self.dataOffset, \
		self.dataHeaderSize = struct.unpack("Q"*8, self.mapping[:8*8])
		print "offset", self.dataOffset, self.formatSize, self.numberParticles, self.numberTimes
		zerooffset = offset = self.dataOffset
		length = self.numberParticles+1
		stride = self.formatSize/8 # stride in units of the size of the element (float64)
		
		# TODO: ask Hans for the self.numberTimes-2
		lastoffset = offset + (self.numberParticles+1)*(self.numberTimes-2)*self.formatSize
		t_index = 3
		names = "x y z vx vy vz".split()
		midoffset = offset + (self.numberParticles+1)*self.formatSize*t_index
		names = "x y z vx vy vz".split()

		for i, name in enumerate(names):
			self.addColumn(name+"_0", offset+8*i, length, dtype=np.float64, stride=stride)
			
		for i, name in enumerate(names):
			self.addColumn(name+"_last", lastoffset+8*i, length, dtype=np.float64, stride=stride)
		
		#for i, name in enumerate(names):
		#	self.addColumn(name+"_mid", midoffset+8*i, length, dtype=np.float64, stride=stride)
		

		names = "x y z vx vy vz".split()
		#import pdb
		#pdb.set_trace()
		if 1:
			stride = self.formatSize/8 
			#stride1 = self.numberTimes #*self.formatSize/8 
			#print (self.numberParticles+1)
			#print stride, stride1
			for i, name in enumerate(names):
				#print name, offset
				# TODO: ask Hans for the self.numberTimes-1
				self.addRank1(name, offset+8*i, length=self.numberParticles+1, length1=self.numberTimes-1, dtype=np.float64, stride=stride, stride1=1)
				
		if filename_extra is not None:
			self.addFile(filename_extra)
			mapping = self.mapping_map[filename_extra]
			names = "J_r J_theta J_phi Theta_r Theta_theta Theta_phi Omega_r Omega_theta Omega_phi r_apo r_peri".split()
			offset = 0
			stride = 11
			#import pdb
			#pdb.set_trace()
			for i, name in enumerate(names):
				#print name, offset
				# TODO: ask Hans for the self.numberTimes-1
				self.addRank1(name, offset+8*i, length=self.numberParticles+1, length1=self.numberTimes-1, dtype=np.float64, stride=stride, stride1=1, filename=filename_extra)
				#print "min/max", np.min(self.rank1s[name]), np.max(self.rank1s[name]), offset+8*i, self.rank1s[name][0][0]
				#for i, name in enumerate(names):
				
				self.addColumn(name+"_0", offset+8*i, length, dtype=np.float64, stride=stride, filename=filename_extra)
				self.addColumn(name+"_last", offset+8*i + (self.numberParticles+1)*(self.numberTimes-2)*11*8, length, dtype=np.float64, stride=stride, filename=filename_extra)
			
			

		#for i, name in enumerate(names):
		#	self.addColumn(name+"_last", offset+8*i + (self.formatSize*(self.numberTimes-1)), length, dtype=np.float64, stride=stride)
		#for i, name in enumerate(names):
		#	self.addRank1(name, offset+8*i, (length, numberTimes), dtype=np.float64, stride=stride)
		
		
		
		
		#uint64 = np.frombuffer(self.mapping, dtype=dtype, count=length if stride is None else length * stride, offset=offset)
		

if __name__ == "__main__":
	path = "/Users/users/buist/research/2014 Simulation Data/12Orbits/Sigma/Orbitorb1.ac0.10000.100.5.orb.omega2"
	path = "/net/pannekoek/data/users/buist/Research/2014 Simulation Data/12Orbits/Integration/Orbitorb9.ac8.10000.100.5.orb.bin"

	hmm = HansMemoryMapped(path)


class FitsBinTable(MemoryMapped):
	def __init__(self, filename, write=False):
		super(FitsBinTable, self).__init__(filename, write=write)
		fitsfile = fits.open(filename)
		for table in fitsfile:
			if isinstance(table, fits.BinTableHDU):
				logger.debug("adding table: %r" % table)
				for column in table.columns:
					column.array[:] # 2nd time it will be a real np array
					self.addColumn(column.name, array=column.array[:])
		#BinTableHDU
		
		
class Hdf5MemoryMapped(MemoryMapped):
	def __init__(self, filename, write=False):
		super(Hdf5MemoryMapped, self).__init__(filename, write=write)
		self.h5file = h5py.File(self.filename, "r+" if write else "r")
		self.load()
		
	def load(self):
		if "data" in self.h5file:
			self.load_columns(self.h5file["/data"])
		if "columns" in self.h5file:
			self.load_columns(self.h5file["/columns"])
			
	def load_columns(self, h5data):
		print h5data
		# make sure x y x etc are first
		first = "x y z vx vy vz".split()
		finished = set()
		for column_name in first + list(h5data):
			if column_name in h5data and column_name not in finished:
				print type(column_name)
				column = h5data[column_name]
				if hasattr(column, "dtype"):
					print column
					offset = column.id.get_offset() 
					shape = column.shape
					if len(shape) == 1:
						self.addColumn(column_name, offset, len(column), dtype=column.dtype)
					else:
						print "rank 1 array", shape
						self.addRank1(column_name, offset, shape[1], length1=shape[0], dtype=column.dtype, stride=1, stride1=1)
						#self.addColumn(column_name+"_0", offset, shape[1], dtype=column.dtype)
						print column.dtype.itemsize
						self.addColumn(column_name+"_last", offset+shape[0]*column.dtype.itemsize, shape[1], dtype=column.dtype)
						#self.addRank1(name, offset+8*i, length=self.numberParticles+1, length1=self.numberTimes-1, dtype=np.float64, stride=stride, stride1=1, filename=filename_extra)
			finished.add(column_name)
			
	def close(self):
		super(Hdf5MemoryMapped, self).close()
		self.h5file.close()
		
	def __expose_array(self, hdf5path, column_name):
		array = self.h5file[hdf5path]
		array[0] = array[0] # without this, get_offset returns None, probably the array isn't really created
		offset = array.id.get_offset() 
		self.remap()
		self.addColumn(column_name, offset, len(array), dtype=array.dtype)
		
	def __add_column(self, column_name, dtype=np.float64, length=None):
		array = self.h5data.create_dataset(column_name, shape=(self._length if length is None else length,), dtype=dtype)
		array[0] = array[0] # see above
		offset = array.id.get_offset() 
		self.h5file.flush()
		self.remap()
		self.addColumn(column_name, offset, len(array), dtype=array.dtype)

class AmuseHdf5MemoryMapped(Hdf5MemoryMapped):
	def __init__(self, filename, write=False):
		super(AmuseHdf5MemoryMapped, self).__init__(filename, write=write)
		
	def load(self):
		particles = self.h5file["/particles"]
		print "amuse", particles
		for group_name in particles:
			#print group
			#import pdb
			#pdb.set_trace()
			group = particles[group_name]
			self.load_columns(group["attributes"])
			
			column_name = "keys"
			column = group[column_name]
			offset = column.id.get_offset() 
			self.addColumn(column_name, offset, len(column), dtype=column.dtype)

class Hdf5MemoryMappedGadget(MemoryMapped):
	def __init__(self, filename, particleName, particleType):
		super(Hdf5MemoryMappedGadget, self).__init__(filename)
		self.particleType = particleType
		self.particleName = particleName
		self.name = self.name + "-" + self.particleName
		h5file = h5py.File(self.filename, 'r')
		#for i in range(1,4):
		key = "/PartType%d" % self.particleType
		if key not in h5file:
			raise KeyError, "%s does not exist" % key
		particles = h5file[key]
		for name in particles.keys():
			print name
			#name = "/PartType%d/Coordinates" % i
			data = particles[name]
			if isinstance(data, h5py.highlevel.Dataset): #array.shape
				array = data
				print array.shape, array.dtype
				shape = array.shape
				if len(shape) == 1:
					offset = array.id.get_offset() 
					self.addColumn(name, offset, data.shape[0], dtype=data.dtype)
				else:
					if name == "Coordinates":
						offset = data.id.get_offset() 
						self.addColumn("x", offset, data.shape[0], dtype=data.dtype, stride=3)
						self.addColumn("y", offset+4, data.shape[0], dtype=data.dtype, stride=3)
						self.addColumn("z", offset+8, data.shape[0], dtype=data.dtype, stride=3)
					elif name == "Velocity":
						offset = data.id.get_offset() 
						self.addColumn("vx", offset, data.shape[0], dtype=data.dtype, stride=3)
						self.addColumn("vy", offset+4, data.shape[0], dtype=data.dtype, stride=3)
						self.addColumn("vz", offset+8, data.shape[0], dtype=data.dtype, stride=3)
					else:
						print "unsupported column: %r of shape %r" % (name, array.shape)
		

class MemoryMappedGadget(MemoryMapped):
	def __init__(self, filename):
		super(MemoryMappedGadget, self).__init__(filename)
		#h5file = h5py.File(self.filename)
		import gavi.file.gadget
		length, posoffset, veloffset, header = gavi.file.gadget.getinfo(filename)
		print length, posoffset, posoffset
		print posoffset, hex(posoffset)
		self.addColumn("x", posoffset, length, dtype=np.float32, stride=3)
		self.addColumn("y", posoffset+4, length, dtype=np.float32, stride=3)
		self.addColumn("z", posoffset+8, length, dtype=np.float32, stride=3)
		
		self.addColumn("vx", veloffset, length, dtype=np.float32, stride=3)
		self.addColumn("vy", veloffset+4, length, dtype=np.float32, stride=3)
		self.addColumn("vz", veloffset+8, length, dtype=np.float32, stride=3)
		<|MERGE_RESOLUTION|>--- conflicted
+++ resolved
@@ -18,18 +18,9 @@
 import sys
 import platform
 frozen = getattr(sys, 'frozen', False)
-<<<<<<< HEAD
 darwin = "darwin" not in platform.system()
 if (not frozen) or darwin: # astropy not working with pyinstaller
-	#from astropy.io import fits
 	fits = __import__("astropy.io.fits").io.fits
-	#print dir(fits)
-	#dsa
-=======
-#darwin = "darwin" not in platform.system()
-if (not frozen): # astropy not working with pyinstaller
-	from astropy.io import fits
->>>>>>> 127726b7
 	pass
 
 def error(title, msg):
