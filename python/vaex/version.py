
<<<<<<< HEAD
versiontring = '0.3.37-g2951f33'
versiontuple = (0, 3, 37)
commits = 37
hash = 'g2951f33'
=======
versiontring = '0.3.44-gc17001a'
versiontuple = (0, 3, 44)
commits = 44
hash = 'gc17001a'
>>>>>>> 8980be76
<|MERGE_RESOLUTION|>--- conflicted
+++ resolved
@@ -1,12 +1,5 @@
 
-<<<<<<< HEAD
-versiontring = '0.3.37-g2951f33'
-versiontuple = (0, 3, 37)
-commits = 37
-hash = 'g2951f33'
-=======
-versiontring = '0.3.44-gc17001a'
-versiontuple = (0, 3, 44)
-commits = 44
-hash = 'gc17001a'
->>>>>>> 8980be76
+versiontring = '0.3.48-g332bcbd'
+versiontuple = (0, 3, 48)
+commits = 48
+hash = 'g332bcbd'
