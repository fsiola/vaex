import numpy as np
import vaex as vx
import numexpr as ne
import vaex.multithreading as mt
import timeit
import math
import vaex.execution
import threading
lock = threading.Lock()
import sys
import pandas as pd
pd.Series

pool = mt.pool
<<<<<<< HEAD
ds = vx.open("data/Aq-A-2-999-shuffled-10percent.hdf5") if len(sys.argv) == 1 else sys.argv[1]
ds.set_fraction(0.1)
ds.select_expression("x>58")
x = ds("x**2")
#xlim = x.minmax()
#print xlim
=======
ds = vx.open("data/Aq-A-2-999-shuffled-10percent.hdf5") if len(sys.argv) == 1 else vx.open(sys.argv[1])
x = ds("x")
xlim = x.minmax()
data = ds.columns["x"]
print len(data), len(data)/4, len(data)%4, math.ceil(float(len(data))/pool.nthreads)
splits = 10
buf_size = int(1e7)
buf = np.zeros((pool.nthreads, len(data)/pool.nthreads+10), dtype=np.float64)
print buf.shape
import concurrent.futures
import theano.tensor as T
from theano import function
x = T.dvector('x')
z = eval("x**2")
func = function([x], z)
def case_a():
	#executor = concurrent.futures.ThreadPoolExecutor(max_workers=max_workers)
	def f(thread_index, i1, i2):
		#size = i2-i1
		#print thread_index, size, i1, i2
>>>>>>> 2d4417b8

expr = ds("x", "y")
print "means", expr.mean()
expr = expr.masked()
print "means", expr.mean()
#dsa
#import theano.tensor as T
#from theano import function
##x = T.dvector('x')
#z = eval("x**2")
#func = function([x], z)

<<<<<<< HEAD
#print "total", expr.sum()
means = expr.mean()
#vars = expr.var()
stds = [var_central**0.5 for var_central in expr.var(means=means)]
print "means", means, means * len(ds)
#print "vars", vars, vars**0.5
print "stds", stds

limits = expr.minmax()
std = np.mean(stds)
limits = zip(means-3*std, means+3*std)
grid = expr.histogram(limits, 256)
import pylab
expr.plot(np.log10(grid), limits-means.reshape(2,1))
x, y = means
#pylab.scatter(x, y)
pylab.show()
sys.exit(0)
=======
		start = i1
		end = min(i1+buf_size, i2)
		done = False
		while not done:
			#print "from", start, "to", end
			size = end-start
			buf_thread = buf[thread_index][0:size]
			if 1:
				with lock:
					ne.evaluate("x**2", local_dict=dict(x=data[start:end]), out=buf_thread)
					#buf_thread = data[start:end]
			else:
				#with lock:
				funct = function([x], z, outpu)
				buf_thread = funct(data[start:end])

			
			results.append(xlim.map(start, end, buf_thread))
			#print "done"
			done = end == i2
			start, end = end, min(end+buf_size, i2)
		#return xlim.map(i1, i2, buf_thread)
		#return xlim.map(i1, i2, data[i1:i2])
		return xlim.reduce(results)
	results = pool.run_blocks(f, len(data))
	#print results
	#results = mt.run_blocks(xlim.map, data)
	result = xlim.reduce(results)
	#xlim = result
	#print xlim
	return result
>>>>>>> 2d4417b8

s = pd.Series(ds.columns["x"])
if 1:
	def case_a():
		#return expr.minmax()
		return expr.mean()

	print "limits", case_a()

	def case_b():
		return vx.execution.main_manager.find_min_max(ds, [expr.expressions[0]])[0], vx.execution.main_manager.find_min_max(ds, [expr.expressions[1]])[0]
		#vx.execution.main_manager.execute()

	print "limits", case_b()
	N = 10
	print "case_a", timeit.timeit("case_a()", number=N, setup="from __main__ import case_a")/N
	print "case_b", timeit.timeit("case_b()", number=N, setup="from __main__ import case_b")/N


limits = expr.minmax()

def case_a():
	return expr.histogram(limits=limits)

grid = case_a()
N = 10
print "case_a", timeit.timeit("case_a()", number=N, setup="from __main__ import case_a")/N
dsa
import pylab
print "histogram", grid, grid.max()
pylab.imshow(np.log(grid))
pylab.show()

def case_bh():
	return vx.execution.main_manager.find_min_max(ds, [expr.expressions[0]])[0], vx.execution.main_manager.find_min_max(ds, [expr.expressions[1]])[0]
	#vx.execution.main_manager.execute()

print "limits", case_b()
print "case_b", timeit.timeit("case_b()", number=N, setup="from __main__ import case_b")/N<|MERGE_RESOLUTION|>--- conflicted
+++ resolved
@@ -1,65 +1,27 @@
 import numpy as np
 import vaex as vx
 import numexpr as ne
-import vaex.multithreading as mt
 import timeit
 import math
 import vaex.execution
-import threading
-lock = threading.Lock()
 import sys
-import pandas as pd
-pd.Series
 
-pool = mt.pool
-<<<<<<< HEAD
-ds = vx.open("data/Aq-A-2-999-shuffled-10percent.hdf5") if len(sys.argv) == 1 else sys.argv[1]
-ds.set_fraction(0.1)
+
+ds = vx.open("data/Aq-A-2-999-shuffled-10percent.hdf5") if len(sys.argv) == 1 else vx.open(sys.argv[1])
+#ds.set_fraction(0.1)
 ds.select_expression("x>58")
 x = ds("x**2")
 #xlim = x.minmax()
 #print xlim
-=======
-ds = vx.open("data/Aq-A-2-999-shuffled-10percent.hdf5") if len(sys.argv) == 1 else vx.open(sys.argv[1])
-x = ds("x")
-xlim = x.minmax()
-data = ds.columns["x"]
-print len(data), len(data)/4, len(data)%4, math.ceil(float(len(data))/pool.nthreads)
-splits = 10
-buf_size = int(1e7)
-buf = np.zeros((pool.nthreads, len(data)/pool.nthreads+10), dtype=np.float64)
-print buf.shape
-import concurrent.futures
-import theano.tensor as T
-from theano import function
-x = T.dvector('x')
-z = eval("x**2")
-func = function([x], z)
-def case_a():
-	#executor = concurrent.futures.ThreadPoolExecutor(max_workers=max_workers)
-	def f(thread_index, i1, i2):
-		#size = i2-i1
-		#print thread_index, size, i1, i2
->>>>>>> 2d4417b8
-
 expr = ds("x", "y")
 print "means", expr.mean()
 expr = expr.masked()
 print "means", expr.mean()
-#dsa
-#import theano.tensor as T
-#from theano import function
-##x = T.dvector('x')
-#z = eval("x**2")
-#func = function([x], z)
 
-<<<<<<< HEAD
-#print "total", expr.sum()
 means = expr.mean()
 #vars = expr.var()
 stds = [var_central**0.5 for var_central in expr.var(means=means)]
 print "means", means, means * len(ds)
-#print "vars", vars, vars**0.5
 print "stds", stds
 
 limits = expr.minmax()
@@ -72,75 +34,14 @@
 #pylab.scatter(x, y)
 pylab.show()
 sys.exit(0)
-=======
-		start = i1
-		end = min(i1+buf_size, i2)
-		done = False
-		while not done:
-			#print "from", start, "to", end
-			size = end-start
-			buf_thread = buf[thread_index][0:size]
-			if 1:
-				with lock:
-					ne.evaluate("x**2", local_dict=dict(x=data[start:end]), out=buf_thread)
-					#buf_thread = data[start:end]
-			else:
-				#with lock:
-				funct = function([x], z, outpu)
-				buf_thread = funct(data[start:end])
-
-			
-			results.append(xlim.map(start, end, buf_thread))
-			#print "done"
-			done = end == i2
-			start, end = end, min(end+buf_size, i2)
-		#return xlim.map(i1, i2, buf_thread)
-		#return xlim.map(i1, i2, data[i1:i2])
-		return xlim.reduce(results)
-	results = pool.run_blocks(f, len(data))
-	#print results
-	#results = mt.run_blocks(xlim.map, data)
-	result = xlim.reduce(results)
-	#xlim = result
-	#print xlim
-	return result
->>>>>>> 2d4417b8
-
-s = pd.Series(ds.columns["x"])
-if 1:
-	def case_a():
-		#return expr.minmax()
-		return expr.mean()
-
-	print "limits", case_a()
-
-	def case_b():
-		return vx.execution.main_manager.find_min_max(ds, [expr.expressions[0]])[0], vx.execution.main_manager.find_min_max(ds, [expr.expressions[1]])[0]
-		#vx.execution.main_manager.execute()
-
-	print "limits", case_b()
-	N = 10
-	print "case_a", timeit.timeit("case_a()", number=N, setup="from __main__ import case_a")/N
-	print "case_b", timeit.timeit("case_b()", number=N, setup="from __main__ import case_b")/N
-
-
-limits = expr.minmax()
 
 def case_a():
-	return expr.histogram(limits=limits)
+	expr.minmax()
+def case_b():
+	return vx.execution.main_manager.find_min_max(ds, [expr.expressions[0]])[0], vx.execution.main_manager.find_min_max(ds, [expr.expressions[1]])[0]
 
-grid = case_a()
-N = 10
+print "limits", case_a()
 print "case_a", timeit.timeit("case_a()", number=N, setup="from __main__ import case_a")/N
-dsa
-import pylab
-print "histogram", grid, grid.max()
-pylab.imshow(np.log(grid))
-pylab.show()
-
-def case_bh():
-	return vx.execution.main_manager.find_min_max(ds, [expr.expressions[0]])[0], vx.execution.main_manager.find_min_max(ds, [expr.expressions[1]])[0]
-	#vx.execution.main_manager.execute()
 
 print "limits", case_b()
 print "case_b", timeit.timeit("case_b()", number=N, setup="from __main__ import case_b")/N