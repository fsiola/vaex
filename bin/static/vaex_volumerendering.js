var colormap_names = ["PaulT_plusmin", "binary", "Blues", "BuGn", "BuPu", "gist_yarg", "GnBu", "Greens", "Greys", "Oranges", "OrRd", "PuBu", "PuBuGn", "PuRd", "Purples", "RdPu", "Reds", "YlGn", "YlGnBu", "YlOrBr", "YlOrRd", "afmhot", "autumn", "bone", "cool", "copper", "gist_gray", "gist_heat", "gray", "hot", "pink", "spring", "summer", "winter", "BrBG", "bwr", "coolwarm", "PiYG", "PRGn", "PuOr", "RdBu", "RdGy", "RdYlBu", "RdYlGn", "seismic", "Accent", "Dark2", "hsv", "Paired", "Pastel1", "Pastel2", "Set1", "Set2", "Set3", "spectral", "gist_earth", "gist_ncar", "gist_rainbow", "gist_stern", "jet", "brg", "CMRmap", "cubehelix", "gnuplot", "gnuplot2", "ocean", "rainbow", "terrain", "flag", "prism"];

    var gl;
    function initGL(canvas) {
			console.log(window.WebGLRenderingContext)
			console.log(canvas.getContext("webkit-3d"))
            gl = canvas.getContext("experimental-webgl");
            if(gl) {
				gl.viewportWidth = canvas.width;
				gl.viewportHeight = canvas.height;
			}
        if (!gl) {
            alert("Could not initialise WebGL, sorry :-(");
        }
    }


    function getShader(gl, id, replacements) {
        var shaderScript = document.getElementById(id);
        if (!shaderScript) {
            alert("Cannot find element " + id);
            return null;
        }

        var str = "";
        var k = shaderScript.firstChild;
        while (k) {
            if (k.nodeType == 3) {
                str += k.textContent;
            }
            k = k.nextSibling;
        }
        if(replacements) {
			console.log(replacements)
			for(var key in replacements) {
				//console.log(replacements)
				str  = str.replace(key, replacements[key])
			}
		}

        var shader;
        if (shaderScript.type == "x-shader/x-fragment") {
            shader = gl.createShader(gl.FRAGMENT_SHADER);
        } else if (shaderScript.type == "x-shader/x-vertex") {
            shader = gl.createShader(gl.VERTEX_SHADER);
        } else {
            return null;
        }

        gl.shaderSource(shader, str);
        gl.compileShader(shader);

        if (!gl.getShaderParameter(shader, gl.COMPILE_STATUS)) {
            alert(gl.getShaderInfoLog(shader));
            return null;
        }

        return shader;
    }


    var shaderProgram;
	var shader_texture;
<<<<<<< HEAD
	var shader_volume_rendering;

    function initShaders(name) {
		var fragmentShader = getShader(gl, "shader-fragment-"+name);
		var vertexShader = getShader(gl, "shader-vertex-"+name);
=======
	var shader_volume_rendering_por;
	var shader_volume_rendering_fast;
	var shader_volume_rendering_best;
	var shader_volume_rendering;

    function initShaders(name, replacements) {
		var fragmentShader = getShader(gl, "shader-fragment-"+name, replacements);
		var vertexShader = getShader(gl, "shader-vertex-"+name, replacements);
>>>>>>> 06012c3d
		var program = gl.createProgram();
		gl.attachShader(program, vertexShader);
		gl.attachShader(program, fragmentShader);
		gl.linkProgram(program);

		if (!gl.getProgramParameter(program, gl.LINK_STATUS)) {
			alert("Could not initialise shaders");
		}

		program.pMatrixUniform = gl.getUniformLocation(program, "uPMatrix");
		program.mvMatrixUniform = gl.getUniformLocation(program, "uMVMatrix");
        program.vertexPositionAttribute = gl.getAttribLocation(program, "aVertexPosition");
        gl.enableVertexAttribArray(program.vertexPositionAttribute);

		return program;
	}
	function initAllShaders() {
        shaderProgram = initShaders("cube");
        gl.useProgram(shaderProgram);
        shader_texture = initShaders("texture");
<<<<<<< HEAD
        shader_volume_rendering = initShaders("volume-rendering");
=======
        shader_volume_rendering_best = initShaders("volume-rendering", {NR_OF_STEPS:300});
        shader_volume_rendering_fast = initShaders("volume-rendering", {NR_OF_STEPS:80});
        shader_volume_rendering_poor = initShaders("volume-rendering", {NR_OF_STEPS:40});
        shader_volume_rendering = shader_volume_rendering_fast;
>>>>>>> 06012c3d
        //gl.useProgram(shaderProgram);
    }


    var mvMatrix = mat4.create();
    var pMatrix = mat4.create();

    function setMatrixUniforms(program) {
        gl.uniformMatrix4fv(program.pMatrixUniform, false, pMatrix);
        gl.uniformMatrix4fv(program.mvMatrixUniform, false, mvMatrix);
    }



    var triangleVertexPositionBuffer;
    var squareVertexPositionBuffer;
    var cubeVertexPositionBuffer;
	var cubeIndexBuffer;
	var cubeColorBuffer;

	var frame_buffer;
	var texture_frame_buffer_front;
	var texture_frame_buffer_back;
	var texture_frame_buffer_volume;
	var texture_show;
	var texture_colormaps;
	
	var texture_volume;
	var volume_size = 128;
<<<<<<< HEAD
=======
	var colormap_image;
>>>>>>> 06012c3d
	
	function initVolumeTexture() {
		texture_volume = gl.createTexture();
		gl.bindTexture(gl.TEXTURE_2D, texture_volume);
		gl.texParameteri(gl.TEXTURE_2D, gl.TEXTURE_MAG_FILTER, gl.LINEAR);
		gl.texParameteri(gl.TEXTURE_2D, gl.TEXTURE_MIN_FILTER, gl.LINEAR);
		gl.texParameteri(gl.TEXTURE_2D, gl.TEXTURE_WRAP_S, gl.CLAMP_TO_EDGE);
		gl.texParameteri(gl.TEXTURE_2D, gl.TEXTURE_WRAP_T, gl.CLAMP_TO_EDGE);		
		gl.pixelStorei(gl.UNPACK_FLIP_Y_WEBGL, true);
		gl.texImage2D(gl.TEXTURE_2D, 0, gl.RGBA, volume_size, volume_size, 0, gl.RGBA, gl.UNSIGNED_BYTE, null);
		loadTexture(texture_volume, gl.RGBA, "cube.png");
		//var ext = gl.getExtension("OES_texture_float")
		//console.log("ext:" + ext.FLOAT);
	}
	
	function initColormapTexture() {
		texture_colormaps = gl.createTexture();
		gl.bindTexture(gl.TEXTURE_2D, texture_colormaps);
		gl.texParameteri(gl.TEXTURE_2D, gl.TEXTURE_MAG_FILTER, gl.LINEAR);
		gl.texParameteri(gl.TEXTURE_2D, gl.TEXTURE_MIN_FILTER, gl.LINEAR);
		gl.texParameteri(gl.TEXTURE_2D, gl.TEXTURE_WRAP_S, gl.CLAMP_TO_EDGE);
		gl.texParameteri(gl.TEXTURE_2D, gl.TEXTURE_WRAP_T, gl.CLAMP_TO_EDGE);		
		gl.pixelStorei(gl.UNPACK_FLIP_Y_WEBGL, true);
		gl.texImage2D(gl.TEXTURE_2D, 0, gl.RGBA, volume_size, volume_size, 0, gl.RGBA, gl.UNSIGNED_BYTE, null);
<<<<<<< HEAD
		loadTexture(texture_colormaps, gl.RGB, "colormap.png");
=======
		colormap_image = loadTexture(texture_colormaps, gl.RGB, "colormap.png");
>>>>>>> 06012c3d
		//var ext = gl.getExtension("OES_texture_float")
		//console.log("ext:" + ext.FLOAT);
	}

	function loadTexture(texture, format, url) {
		var textureImage = new Image();
		textureImage.onload = function() { 
			gl.bindTexture(gl.TEXTURE_2D, texture);
			gl.texImage2D(gl.TEXTURE_2D, 0, format, format, gl.UNSIGNED_BYTE, textureImage);
			//alert("loaded: " +volumeImage.src + " " +gl.getError() + ":" +volumeImage);
			updateScene();
		}
		textureImage.src = url;
<<<<<<< HEAD
=======
		return textureImage;
>>>>>>> 06012c3d
		
	}
	
	
	
    function initBuffers() {
		initVolumeTexture()
		initColormapTexture();
		frame_buffer = gl.createFramebuffer();
		gl.bindFramebuffer(gl.FRAMEBUFFER, frame_buffer);
		frame_buffer.width = 512;
		frame_buffer.height = 512;


		texture_frame_buffer_volume = gl.createTexture();
		gl.bindTexture(gl.TEXTURE_2D, texture_frame_buffer_volume);
		gl.texParameteri(gl.TEXTURE_2D, gl.TEXTURE_MAG_FILTER, gl.LINEAR);
		gl.texParameteri(gl.TEXTURE_2D, gl.TEXTURE_MIN_FILTER, gl.LINEAR);
		gl.texImage2D(gl.TEXTURE_2D, 0, gl.RGBA, frame_buffer.width, frame_buffer.height, 0, gl.RGBA, gl.UNSIGNED_BYTE, null);


		texture_frame_buffer_back = gl.createTexture();
		gl.bindTexture(gl.TEXTURE_2D, texture_frame_buffer_back);
		gl.texParameteri(gl.TEXTURE_2D, gl.TEXTURE_MAG_FILTER, gl.LINEAR);
		//gl.texParameteri(gl.TEXTURE_2D, gl.TEXTURE_MIN_FILTER, gl.LINEAR_MIPMAP_NEAREST);
		//gl.generateMipmap(gl.TEXTURE_2D);
		gl.texParameteri(gl.TEXTURE_2D, gl.TEXTURE_MIN_FILTER, gl.LINEAR);
		gl.texImage2D(gl.TEXTURE_2D, 0, gl.RGBA, frame_buffer.width, frame_buffer.height, 0, gl.RGBA, gl.UNSIGNED_BYTE, null);

		texture_frame_buffer_front = gl.createTexture();
		gl.bindTexture(gl.TEXTURE_2D, texture_frame_buffer_front);
		gl.texParameteri(gl.TEXTURE_2D, gl.TEXTURE_MAG_FILTER, gl.LINEAR);
		//gl.texParameteri(gl.TEXTURE_2D, gl.TEXTURE_MIN_FILTER, gl.LINEAR_MIPMAP_NEAREST);
		//gl.generateMipmap(gl.TEXTURE_2D);
		gl.texParameteri(gl.TEXTURE_2D, gl.TEXTURE_MIN_FILTER, gl.LINEAR);
		gl.texImage2D(gl.TEXTURE_2D, 0, gl.RGBA, frame_buffer.width, frame_buffer.height, 0, gl.RGBA, gl.UNSIGNED_BYTE, null);

		texture_show = texture_frame_buffer_volume;//texture_frame_buffer_back;

		var render_buffer = gl.createRenderbuffer();
		gl.bindRenderbuffer(gl.RENDERBUFFER, render_buffer);
		gl.renderbufferStorage(gl.RENDERBUFFER, gl.DEPTH_COMPONENT16, frame_buffer.width, frame_buffer.height);

		gl.framebufferTexture2D(gl.FRAMEBUFFER, gl.COLOR_ATTACHMENT0, gl.TEXTURE_2D, texture_frame_buffer_front, 0);
		gl.framebufferRenderbuffer(gl.FRAMEBUFFER, gl.DEPTH_ATTACHMENT, gl.RENDERBUFFER, render_buffer);

		gl.bindTexture(gl.TEXTURE_2D, null);
		gl.bindRenderbuffer(gl.RENDERBUFFER, null);
		gl.bindFramebuffer(gl.FRAMEBUFFER, null);


        triangleVertexPositionBuffer = gl.createBuffer();
        gl.bindBuffer(gl.ARRAY_BUFFER, triangleVertexPositionBuffer);
        var vertices = [
             0.0,  1.0,  0.0,
            -1.0, -1.0,  0.0,
             1.0, -1.0,  0.0
        ];
        gl.bufferData(gl.ARRAY_BUFFER, new Float32Array(vertices), gl.STATIC_DRAW);
        triangleVertexPositionBuffer.itemSize = 3;
        triangleVertexPositionBuffer.numItems = 3;

        squareVertexPositionBuffer = gl.createBuffer();
        gl.bindBuffer(gl.ARRAY_BUFFER, squareVertexPositionBuffer);
        vertices = [
             1.0,  1.0,  0.0,
            -1.0,  1.0,  0.0,
             1.0, -1.0,  0.0,
            -1.0, -1.0,  0.0
        ];
        gl.bufferData(gl.ARRAY_BUFFER, new Float32Array(vertices), gl.STATIC_DRAW);
        squareVertexPositionBuffer.itemSize = 3;
        squareVertexPositionBuffer.numItems = 4;

        cubeVertexPositionBuffer = gl.createBuffer();
        gl.bindBuffer(gl.ARRAY_BUFFER, cubeVertexPositionBuffer);
        vertices = [
             0.0,  0.0,  0.0,
             1.0,  0.0,  0.0,
             1.0,  1.0,  0.0,
             0.0,  1.0,  0.0,
             0.0,  0.0,  1.0,
             1.0,  0.0,  1.0,
             1.0,  1.0,  1.0,
             0.0,  1.0,  1.0,
        ];
        gl.bufferData(gl.ARRAY_BUFFER, new Float32Array(vertices), gl.STATIC_DRAW);
        cubeVertexPositionBuffer.itemSize = 3;
        cubeVertexPositionBuffer.numItems = 8;

        cubeColorBuffer = gl.createBuffer();
        gl.bindBuffer(gl.ARRAY_BUFFER, cubeColorBuffer);
		gl.bufferData(gl.ARRAY_BUFFER, new Float32Array(vertices), gl.STATIC_DRAW);
        cubeColorBuffer.itemSize = 3;
        cubeColorBuffer.numItems = 8;


        cubeIndexBuffer = gl.createBuffer();
        gl.bindBuffer(gl.ELEMENT_ARRAY_BUFFER, cubeIndexBuffer);
/*

3 2
0 1

7 6
4 5
*/
        indices = [
			0, 3, 2, // back
			0, 2, 1,
			5, 1, 2, // right
			5, 2, 6,
			4, 7, 3, // left
			4, 3, 0,
			7, 6, 2, // top
			7, 2, 3,
			5, 4, 0, // bottom
			5, 0, 1	,
			
			4, 5, 6, // front
			4, 6, 7
        ];
        gl.bufferData(gl.ELEMENT_ARRAY_BUFFER, new Uint16Array(indices), gl.STATIC_DRAW);
        cubeIndexBuffer.itemSize = 1;
        cubeIndexBuffer.numItems = 3*2*6;//*4;

    }


    function drawScene() {
		
		canvas2d_element = document.getElementById("canvas-transfer");
		canvas2d = canvas2d_element.getContext("2d");
		canvas2d.strokeStyle="purple"
		canvas2d.strokeStyle="purple"
		canvas2d.fillStyle="#000000";
		canvas2d.fillRect(0, 0, 512, 30);
		canvas2d.drawImage(colormap_image, 0, 70-1-colormap_index, 1024, 1, data_min*512, 0, (data_max - data_min)*512, 30)
		var data_scale = 1./(data_max - data_min);
		clamp = function(x, xmin, xmax) {
			return (x < xmin ? xmin : (x > xmax ? xmax : x));
		}
		for(var j = 0; j < 4; j++) {
			canvas2d.beginPath();
			canvas2d.moveTo(data_min*512, 0);
			for(var x_index = 0; x_index < 512; x_index++) {
				var x = x_index/511;
				var data_value = clamp((x - data_min) * data_scale, 0., 1.);
				var volume_level_value = clamp((volume_level[j] - data_min) * data_scale, 0., 1.);
				var chi = (data_value-volume_level[j])/volume_width[j];
				var chisq = Math.pow(chi, 2.);
				var intensity = Math.exp(-chisq);
				var y = 30-intensity*(Math.log(opacity[j])/Math.log(10)+5)/5. * 30;
				if(x_index == 0) {
					canvas2d.moveTo(x_index, y);
				} else {
					canvas2d.lineTo(x_index, y);
				}
				//vec4 color_sample = texture2D(colormap, vec2(clamp((level+2.)/2., 0., 1.), colormap_index_scaled));
				//intensity = clamp(intensity, 0., 1.);
				//float distance_norm = clamp(((-chi/0.5)+1.)/2., 0., 1.);
				//color_index = 0.9;
				//vec4 color_sample = texture2D(colormap, vec2(1.-volume_level[j], colormap_index_scaled));
				//vec4 color_sample = texture2D(colormap, vec2(data_value, colormap_index_scaled));
			}
			canvas2d.stroke()
		}
		
		
		gl.bindFramebuffer(gl.FRAMEBUFFER, frame_buffer);
		gl.cullFace(gl.BACK);

		gl.enable(gl.CULL_FACE);

		gl.cullFace(gl.BACK);
		gl.framebufferTexture2D(gl.FRAMEBUFFER, gl.COLOR_ATTACHMENT0, gl.TEXTURE_2D, texture_frame_buffer_front, 0);
		drawCube(shaderProgram);

		gl.cullFace(gl.FRONT);
		gl.framebufferTexture2D(gl.FRAMEBUFFER, gl.COLOR_ATTACHMENT0, gl.TEXTURE_2D, texture_frame_buffer_back, 0);
		drawCube(shaderProgram);

		
		gl.cullFace(gl.BACK);
		gl.framebufferTexture2D(gl.FRAMEBUFFER, gl.COLOR_ATTACHMENT0, gl.TEXTURE_2D, texture_frame_buffer_volume, 0);
		gl.activeTexture(gl.TEXTURE0);
		gl.bindTexture(gl.TEXTURE_2D, texture_frame_buffer_back);
		gl.activeTexture(gl.TEXTURE1);
		gl.bindTexture(gl.TEXTURE_2D, texture_frame_buffer_front);
		gl.activeTexture(gl.TEXTURE2);
		gl.bindTexture(gl.TEXTURE_2D, texture_volume);
		gl.activeTexture(gl.TEXTURE3);
		gl.bindTexture(gl.TEXTURE_2D, texture_colormaps);
		gl.activeTexture(gl.TEXTURE0);
		
        gl.useProgram(shader_volume_rendering);
		gl.uniform1i(gl.getUniformLocation(shader_volume_rendering, "back"),  0);
		gl.uniform1i(gl.getUniformLocation(shader_volume_rendering, "front"),   1);
		gl.uniform1i(gl.getUniformLocation(shader_volume_rendering, "volume"), 2);
		gl.uniform1i(gl.getUniformLocation(shader_volume_rendering, "colormap"), 3);
		gl.uniform1i(gl.getUniformLocation(shader_volume_rendering, "colormap_index"), colormap_index);
<<<<<<< HEAD
		
		gl.uniform1f(gl.getUniformLocation(shader_volume_rendering, "opacity"), opacity);
		gl.uniform1f(gl.getUniformLocation(shader_volume_rendering, "volume_level"), volume_level);
=======
		gl.uniform1f(gl.getUniformLocation(shader_volume_rendering, "brightness"), brightness);
		gl.uniform1f(gl.getUniformLocation(shader_volume_rendering, "data_min"), data_min);
		gl.uniform1f(gl.getUniformLocation(shader_volume_rendering, "data_max"), data_max);
		
		gl.uniform1fv(gl.getUniformLocation(shader_volume_rendering, "opacity"),  opacity);
		gl.uniform1fv(gl.getUniformLocation(shader_volume_rendering, "volume_level"), volume_level);
		gl.uniform1fv(gl.getUniformLocation(shader_volume_rendering, "volume_width"), volume_width);
>>>>>>> 06012c3d
		
		drawCube(shader_volume_rendering);
		
		gl.cullFace(gl.BACK);
		gl.bindFramebuffer(gl.FRAMEBUFFER, null);
		drawTexture();
	}
	function drawTexture() {
		gl.viewport(0, 0, gl.viewportWidth, gl.viewportHeight);
		gl.clearColor(0.0, 1.0, 0.0, 1.0);
		gl.clear(gl.COLOR_BUFFER_BIT | gl.DEPTH_BUFFER_BIT);
		gl.useProgram(shader_texture);

		//mat4.perspective(45, gl.viewportWidth / gl.viewportHeight, 0.1, 100.0, pMatrix);
		var size = 1.0;
		mat4.ortho(-size, size, -size, size, -100, 100, pMatrix)

		mat4.identity(mvMatrix);

		mat4.translate(mvMatrix, [0, 0.0, -7.0]);
		gl.bindBuffer(gl.ARRAY_BUFFER, squareVertexPositionBuffer);
		gl.vertexAttribPointer(shaderProgram.vertexPositionAttribute, squareVertexPositionBuffer.itemSize, gl.FLOAT, false, 0, 0);
		setMatrixUniforms(shader_texture);

		gl.bindTexture(gl.TEXTURE_2D, texture_show);
		gl.drawArrays(gl.TRIANGLE_STRIP, 0, squareVertexPositionBuffer.numItems);
	}

    function drawCube(program) {
        gl.viewport(0, 0, gl.viewportWidth, gl.viewportHeight);
		gl.clearColor(1.0, 0.0, 0.0, 1.0);
        gl.clear(gl.COLOR_BUFFER_BIT | gl.DEPTH_BUFFER_BIT);

        gl.useProgram(program);
        mat4.perspective(15, gl.viewportWidth / gl.viewportHeight, 0.1, 100.0, pMatrix);
		var size = 0.6;///Math.sqrt(2);
		mat4.ortho(-size, size, -size, size, -100, 100, pMatrix)

        mat4.identity(mvMatrix);

        mat4.translate(mvMatrix, [-1.5, 0.0, -7.0]);
        gl.bindBuffer(gl.ARRAY_BUFFER, triangleVertexPositionBuffer);
        gl.vertexAttribPointer(shaderProgram.vertexPositionAttribute, triangleVertexPositionBuffer.itemSize, gl.FLOAT, false, 0, 0);
        setMatrixUniforms(program);
        gl.drawArrays(gl.TRIANGLES, 0, triangleVertexPositionBuffer.numItems);


        /*mat4.translate(mvMatrix, [3.0, 0.0, 0.0]);
        gl.bindBuffer(gl.ARRAY_BUFFER, squareVertexPositionBuffer);
        gl.vertexAttribPointer(shaderProgram.vertexPositionAttribute, squareVertexPositionBuffer.itemSize, gl.FLOAT, false, 0, 0);
        setMatrixUniforms();
        gl.drawArrays(gl.TRIANGLE_STRIP, 0, squareVertexPositionBuffer.numItems);
		*/
		var scale = vec3.create();
		vec3.set(scale, 0.8,0.8,0.8)

        mat4.identity(mvMatrix);
		//mat4.scale(mvMatrix, scale);
		mat4.translate(mvMatrix, [-0.0, 0.0, -7.0]); 
        mat4.rotateY(mvMatrix, angle1);
        mat4.rotateX(mvMatrix, angle2);
		mat4.translate(mvMatrix, [-0.5, -0.5, -0.5]); 
        gl.bindBuffer(gl.ARRAY_BUFFER, cubeVertexPositionBuffer);
        gl.bindBuffer(gl.ELEMENT_ARRAY_BUFFER, cubeIndexBuffer);
        gl.vertexAttribPointer(shaderProgram.vertexPositionAttribute, cubeVertexPositionBuffer.itemSize, gl.FLOAT, false, 0, 0);
        setMatrixUniforms(program);
        //gl.drawArrays(gl.TRIANGLES, cubeIndexBuffer.numItems, gl.UNSIGNED_SHORT, 0);
        gl.drawElements(gl.TRIANGLES, cubeIndexBuffer.numItems, gl.UNSIGNED_SHORT, 0);
        //gl.drawElements(gl.LINES, cubeIndexBuffer.numItems, gl.UNSIGNED_SHORT, 0);

    }
<|MERGE_RESOLUTION|>--- conflicted
+++ resolved
@@ -61,14 +61,7 @@
 
     var shaderProgram;
 	var shader_texture;
-<<<<<<< HEAD
-	var shader_volume_rendering;
-
-    function initShaders(name) {
-		var fragmentShader = getShader(gl, "shader-fragment-"+name);
-		var vertexShader = getShader(gl, "shader-vertex-"+name);
-=======
-	var shader_volume_rendering_por;
+	var shader_volume_rendering_poor;
 	var shader_volume_rendering_fast;
 	var shader_volume_rendering_best;
 	var shader_volume_rendering;
@@ -76,7 +69,6 @@
     function initShaders(name, replacements) {
 		var fragmentShader = getShader(gl, "shader-fragment-"+name, replacements);
 		var vertexShader = getShader(gl, "shader-vertex-"+name, replacements);
->>>>>>> 06012c3d
 		var program = gl.createProgram();
 		gl.attachShader(program, vertexShader);
 		gl.attachShader(program, fragmentShader);
@@ -97,14 +89,12 @@
         shaderProgram = initShaders("cube");
         gl.useProgram(shaderProgram);
         shader_texture = initShaders("texture");
-<<<<<<< HEAD
-        shader_volume_rendering = initShaders("volume-rendering");
-=======
         shader_volume_rendering_best = initShaders("volume-rendering", {NR_OF_STEPS:300});
         shader_volume_rendering_fast = initShaders("volume-rendering", {NR_OF_STEPS:80});
         shader_volume_rendering_poor = initShaders("volume-rendering", {NR_OF_STEPS:40});
         shader_volume_rendering = shader_volume_rendering_fast;
->>>>>>> 06012c3d
+		shader_volume_rendering_updates = shader_volume_rendering_poor;
+		shader_volume_rendering_final = shader_volume_rendering_best;
         //gl.useProgram(shaderProgram);
     }
 
@@ -134,10 +124,7 @@
 	
 	var texture_volume;
 	var volume_size = 128;
-<<<<<<< HEAD
-=======
 	var colormap_image;
->>>>>>> 06012c3d
 	
 	function initVolumeTexture() {
 		texture_volume = gl.createTexture();
@@ -162,11 +149,7 @@
 		gl.texParameteri(gl.TEXTURE_2D, gl.TEXTURE_WRAP_T, gl.CLAMP_TO_EDGE);		
 		gl.pixelStorei(gl.UNPACK_FLIP_Y_WEBGL, true);
 		gl.texImage2D(gl.TEXTURE_2D, 0, gl.RGBA, volume_size, volume_size, 0, gl.RGBA, gl.UNSIGNED_BYTE, null);
-<<<<<<< HEAD
-		loadTexture(texture_colormaps, gl.RGB, "colormap.png");
-=======
 		colormap_image = loadTexture(texture_colormaps, gl.RGB, "colormap.png");
->>>>>>> 06012c3d
 		//var ext = gl.getExtension("OES_texture_float")
 		//console.log("ext:" + ext.FLOAT);
 	}
@@ -180,10 +163,7 @@
 			updateScene();
 		}
 		textureImage.src = url;
-<<<<<<< HEAD
-=======
 		return textureImage;
->>>>>>> 06012c3d
 		
 	}
 	
@@ -194,8 +174,8 @@
 		initColormapTexture();
 		frame_buffer = gl.createFramebuffer();
 		gl.bindFramebuffer(gl.FRAMEBUFFER, frame_buffer);
-		frame_buffer.width = 512;
-		frame_buffer.height = 512;
+		frame_buffer.width = 256;
+		frame_buffer.height = 256;
 
 
 		texture_frame_buffer_volume = gl.createTexture();
@@ -326,17 +306,20 @@
 		clamp = function(x, xmin, xmax) {
 			return (x < xmin ? xmin : (x > xmax ? xmax : x));
 		}
+		sign = function(x) {
+			return Math.abs(x) / x;
+		}
 		for(var j = 0; j < 4; j++) {
 			canvas2d.beginPath();
 			canvas2d.moveTo(data_min*512, 0);
 			for(var x_index = 0; x_index < 512; x_index++) {
 				var x = x_index/511;
-				var data_value = clamp((x - data_min) * data_scale, 0., 1.);
-				var volume_level_value = clamp((volume_level[j] - data_min) * data_scale, 0., 1.);
+				var data_value = (x - data_min) * data_scale;//, 0., 1.);
+				var volume_level_value = (volume_level[j] - data_min) * data_scale;//, 0., 1.);
 				var chi = (data_value-volume_level[j])/volume_width[j];
 				var chisq = Math.pow(chi, 2.);
 				var intensity = Math.exp(-chisq);
-				var y = 30-intensity*(Math.log(opacity[j])/Math.log(10)+5)/5. * 30;
+				var y = 30-intensity*(Math.log(opacity[j])/Math.log(10)+5)/5. * 30 * sign(data_value) * sign(1.-data_value);
 				if(x_index == 0) {
 					canvas2d.moveTo(x_index, y);
 				} else {
@@ -385,11 +368,6 @@
 		gl.uniform1i(gl.getUniformLocation(shader_volume_rendering, "volume"), 2);
 		gl.uniform1i(gl.getUniformLocation(shader_volume_rendering, "colormap"), 3);
 		gl.uniform1i(gl.getUniformLocation(shader_volume_rendering, "colormap_index"), colormap_index);
-<<<<<<< HEAD
-		
-		gl.uniform1f(gl.getUniformLocation(shader_volume_rendering, "opacity"), opacity);
-		gl.uniform1f(gl.getUniformLocation(shader_volume_rendering, "volume_level"), volume_level);
-=======
 		gl.uniform1f(gl.getUniformLocation(shader_volume_rendering, "brightness"), brightness);
 		gl.uniform1f(gl.getUniformLocation(shader_volume_rendering, "data_min"), data_min);
 		gl.uniform1f(gl.getUniformLocation(shader_volume_rendering, "data_max"), data_max);
@@ -397,7 +375,6 @@
 		gl.uniform1fv(gl.getUniformLocation(shader_volume_rendering, "opacity"),  opacity);
 		gl.uniform1fv(gl.getUniformLocation(shader_volume_rendering, "volume_level"), volume_level);
 		gl.uniform1fv(gl.getUniformLocation(shader_volume_rendering, "volume_width"), volume_width);
->>>>>>> 06012c3d
 		
 		drawCube(shader_volume_rendering);
 		
@@ -427,7 +404,7 @@
 	}
 
     function drawCube(program) {
-        gl.viewport(0, 0, gl.viewportWidth, gl.viewportHeight);
+        gl.viewport(0, 0, frame_buffer.width, frame_buffer.height);
 		gl.clearColor(1.0, 0.0, 0.0, 1.0);
         gl.clear(gl.COLOR_BUFFER_BIT | gl.DEPTH_BUFFER_BIT);
 
