<!DOCTYPE html PUBLIC "-//W3C//DTD HTML 4.01//EN" "http://www.w3.org/TR/html4/strict.dtd">
<html>
<head>
	<meta http-equiv="Content-Type" content="text/html; charset=utf-8">
	<title>WebGL test</title>
	<!--[if lte IE 8]><script language="javascript" type="text/javascript" src="../../excanvas.min.js"></script><![endif]-->
	<script language="javascript" type="text/javascript" src="jquery-2.1.1.min.js"></script>

	<script language="javascript" type="text/javascript" src="glMatrix-0.9.5.min.js"></script>
	<script language="javascript" type="text/javascript" src="vaex_volumerendering.js"></script>
	<script src="jquery-ui-1.11.1.custom/jquery-ui.min.js"></script>
	<!--<script language="javascript" type="text/javascript" src="http://rawgithub.com/toji/gl-matrix/master/src/gl-matrix/common.js"></script>
	<script language="javascript" type="text/javascript" src="http://rawgithub.com/toji/gl-matrix/master/src/gl-matrix/mat4.js"></script>
	-->
<<<<<<< HEAD
	<link rel="stylesheet" href="jquery-ui-1.11.1.custom/jquery-ui.min.css"/>
=======
	<link rel="stylesheet" href="jquery-ui-1.11.1.custom/jquery-ui.css"/>
>>>>>>> 06012c3d

<script id="shader-vertex-cube" type="x-shader/x-vertex">
    attribute vec3 aVertexPosition;

    uniform mat4 uMVMatrix;
    uniform mat4 uPMatrix;
	varying vec4 vertex_color;

    void main(void) {
        gl_Position = uPMatrix * uMVMatrix * vec4(aVertexPosition, 1.0);
		vertex_color = vec4(aVertexPosition, 1);
    }
</script>

<script id="shader-fragment-cube" type="x-shader/x-fragment">
    precision mediump float;
	varying vec4 vertex_color;

    void main(void) {
        gl_FragColor = vertex_color;
    }
</script>


<script id="shader-vertex-volume-rendering" type="x-shader/x-vertex">
    attribute vec3 aVertexPosition;

    uniform mat4 uMVMatrix;
    uniform mat4 uPMatrix;
	varying vec4 vertex_color;

    void main(void) {
        gl_Position = uPMatrix * uMVMatrix * vec4(aVertexPosition, 1.0);
		vertex_color = vec4(aVertexPosition, 1);
    }
</script>

<script id="shader-fragment-volume-rendering" type="x-shader/x-fragment">
    precision highp float;
	varying vec4 vertex_color;
	uniform sampler2D front;
	uniform sampler2D back;
	uniform sampler2D volume;
	uniform sampler2D colormap;
	uniform int colormap_index;
<<<<<<< HEAD
	uniform float opacity;
	uniform float volume_level;
=======
	uniform int surfaces;
	uniform float opacity[4];
	uniform float volume_level[4];
	uniform float volume_width[4];
	uniform float brightness;
	uniform float data_min;
	uniform float data_max;
	//uniform float color_index;
>>>>>>> 06012c3d

	vec2 computeSliceOffset(float slice, float slicesPerRow, vec2 sliceSize) {
	return sliceSize * vec2(mod(slice, slicesPerRow), 
							floor(slice / slicesPerRow));
	}
	vec4 sampleAs3DTexture(sampler2D tex, vec3 texCoord, float size, float numRows, float slicesPerRow) {
		//float slice   = texCoord.z*0. + 1.*size*(size-1.)/size ;
		float slice   = texCoord.z*size*(size-1.)/size ;
		float sliceZ  = floor(slice);                         // slice we need
		float zOffset = fract(slice);                         // dist between slices
		//sliceZ = 64.;
		
		vec2 sliceSize = vec2((1.0-1./2048.) / slicesPerRow,             // u space of 1 slice
								(1.0-1./1024.) / numRows);                 // v space of 1 slice
		
		vec2 slice0Offset = computeSliceOffset(sliceZ, slicesPerRow, sliceSize);
		vec2 slice1Offset = computeSliceOffset(sliceZ + 1.0, slicesPerRow, sliceSize);
		
		vec2 slicePixelSize = sliceSize / size;               // space of 1 pixel
		vec2 sliceInnerSize = slicePixelSize * (size - 1.0);  // space of size pixels
		
		vec2 coord = vec2(texCoord.x, texCoord.y);
		vec2 uv = slicePixelSize * 0.5 + coord * sliceInnerSize;
<<<<<<< HEAD
		//vec4 slice0Color = texture2D(tex, slice0Offset + uv);
		vec2 uv1 = slice0Offset + uv.xy;
		vec4 slice0Color = texture2D(tex, vec2(uv1.x, uv1.y));
		vec4 slice1Color = texture2D(tex, slice1Offset + uv);
		//return mix(slice0Color, slice1Color, zOffset);
		return slice0Color;
	}

    void main(void) {
		int steps = 300;
=======
		vec4 slice0Color = texture2D(tex, slice0Offset + uv);
		//vec2 uv1 = slice0Offset + uv.xy;
		//vec4 slice0Color = texture2D(tex, vec2(uv1.x, uv1.y));
		vec4 slice1Color = texture2D(tex, slice1Offset + uv);
		return mix(slice0Color, slice1Color, zOffset);
		///return slice0Color;
	}

    void main(void) {
		const int steps = NR_OF_STEPS;
>>>>>>> 06012c3d

		vec2 pixel = vec2(gl_FragCoord.x/512., gl_FragCoord.y/512.);
		//vec4 textureColor = texture2D(volume, vec2(pixel.x * width + x_index, pixel.y*height + y_index));
		vec3 ray_begin = vertex_color.xyz;//texture2D(front, pixel).rgb;
		vec3 ray_end = texture2D(back, pixel).rgb;
		vec3 ray_direction = ray_end - ray_begin;
		vec3 ray_delta = ray_direction * (1./float(steps));
		vec3 ray_pos = ray_begin;
		vec4 color = vec4(0, 0, 0, 0);
		float alpha_total = 0.;
		float colormap_index_scaled = 0.5/70. + float(colormap_index)/70.;
<<<<<<< HEAD
		for(int i = 0; i < 300; i++) {
=======
		float color_index;
		float data_scale = 1./(data_max - data_min);
		for(int i = 0; i < steps; i++) {
>>>>>>> 06012c3d
			vec3 pos = ray_pos;
			//pos = vec3(pos.xy, 1./128. * mod1); //ray_pos.z * 0.9 + 0.05);
			//pos = vec3(1./128. * mod1, pos.yz); //ray_pos.z * 0.9 + 0.05);
			//pos = vec3(pos.x, pos.yz); //ray_pos.z * 0.9 + 0.05);
			//pos = vec3(ray_pos.xy, 1./128. * mod1); //ray_pos.z * 0.9 + 0.05);
			//pos = vec3(ray_pos.x, ray_pos.y, 1./128. * mod1); //ray_pos.z * 0.9 + 0.05);
			//vec4 color_sample = sampleAs3DTexture(volume, pos, 128., 8., 16.);
			vec4 sample = sampleAs3DTexture(volume, pos, 128., 8., 16.);
<<<<<<< HEAD
			float level = pow(sample.r-volume_level/255., 2.)/0.01;
			float intensity = exp(-level);
			//vec4 color_sample = texture2D(colormap, vec2(clamp((level+2.)/2., 0., 1.), colormap_index_scaled));
			vec4 color_sample = texture2D(colormap, vec2(clamp(intensity, 0., 1.), colormap_index_scaled));
			//color_sample = texture2D(volume, ray_pos.yz);
			float alpha_sample = opacity*sample.a;//1./128.* length(color_sample) * 100.;
			alpha_sample = clamp(alpha_sample, 0., 1.);
			color = color + (1.0 - alpha_total) * color_sample * alpha_sample;
			alpha_total = clamp(alpha_total + alpha_sample, 0., 1.);
			ray_pos += ray_delta;
		}
		gl_FragColor = vec4(color.rgb, 1) * 5.	;
=======
			for(int j = 0; j < 3; j++) {
				//float bla = length(sample)/sqrt(3.);
				float data_value = clamp((sample.a - data_min) * data_scale, 0., 1.);
				float volume_level_value = clamp((volume_level[j] - data_min) * data_scale, 0., 1.);
				float chi = (data_value-volume_level[j])/volume_width[j];
				float chisq = pow(chi, 2.);
				float intensity = exp(-chisq);
				//vec4 color_sample = texture2D(colormap, vec2(clamp((level+2.)/2., 0., 1.), colormap_index_scaled));
				//intensity = clamp(intensity, 0., 1.);
				//float distance_norm = clamp(((-chi/0.5)+1.)/2., 0., 1.);
				//color_index = 0.9;
				//vec4 color_sample = texture2D(colormap, vec2(1.-volume_level[j], colormap_index_scaled));
				vec4 color_sample = texture2D(colormap, vec2(data_value, colormap_index_scaled));
				//vec4 color_sample = texture2D(colormap, vec2(sample.a, colormap_index_scaled));
				//color_sample = texture2D(volume, ray_pos.yz);
				//float alpha_sample = opacity*intensity;//1./128.* length(color_sample) * 100.;
				float alpha_sample = opacity[j]*intensity;//clamp(1.-chisq, 0., 1.) * 0.5;//1./128.* length(color_sample) * 100.;
				alpha_sample = clamp(alpha_sample, 0., 1.);
				color = color + (1.0 - alpha_total) * color_sample * alpha_sample;
				if(alpha_total >= 1.)
					break;
				alpha_total = clamp(alpha_total + alpha_sample, 0., 1.);
			}
			ray_pos += ray_delta;
		}
		gl_FragColor = vec4(color.rgb/float(steps) * 255., 1) * brightness;
>>>>>>> 06012c3d
		//gl_FragColor = vec4(texture2D(colormap, vec2(pixel.x, colormap_index_scaled)).rgb, 1);
		//gl_FragColor = vec4(ray_e, 1);
    }
</script>


<script id="shader-vertex-texture" type="x-shader/x-vertex">
    attribute vec3 aVertexPosition;
    attribute vec2 aTextureCoord;

    uniform mat4 uMVMatrix;
    uniform mat4 uPMatrix;

	varying vec4 vertex_color;
	varying vec2 vTextureCoord;

    void main(void) {
        gl_Position = uPMatrix * uMVMatrix * vec4(aVertexPosition, 1.0);
		//vertex_color = vec4(aVertexPosition, 1);
		vTextureCoord = vec2(aVertexPosition.x/2.+0.5, aVertexPosition.y/2. + 0.5);
    }
</script>
<script id="shader-fragment-texture" type="x-shader/x-fragment">
    precision mediump float;
	varying vec4 vertex_color;
	varying vec2 vTextureCoord;
	uniform sampler2D uSampler; // default is 0, so we don't have to set it

    void main(void) {
		vec4 textureColor = texture2D(uSampler, vec2(vTextureCoord.s, vTextureCoord.t));
        gl_FragColor = vec4(vTextureCoord.s, vTextureCoord.t, 0, 1);
		gl_FragColor = textureColor;
    }
</script>
	<script type="text/javascript">

	$(function() {
<<<<<<< HEAD
		$( "#canvas1" ).mousedown(onmousedown);
		$( "#canvas1" ).on("touchmove", ontouchmove);
		$( "#canvas1" ).mouseup(onmouseup);
		$( "#canvas1" ).mousemove(onmousemove);
=======
		$( "#canvas1" ).mousedown(canvas_onmousedown);
		$( "#canvas1" ).on("touchmove", canvas_ontouchmove);
		$( "#canvas1" ).mouseup(canvas_onmouseup);
		$( "#canvas1" ).mousemove(canvas_onmousemove);
>>>>>>> 06012c3d


		var canvas = document.getElementById("canvas1");
		initGL(canvas);
		initAllShaders();
		initBuffers();

		gl.clearColor(1.0, 0.0, 0.0, 1.0);
		gl.enable(gl.DEPTH_TEST);

		drawScene();
		console.log("lala")
				
	});
	updateScene = function() {
		gl.clearColor(0.0, 1.0, 0.0, 1.0);
		gl.enable(gl.DEPTH_TEST);

		drawScene();
	}

var angle1 = 0;
var angle2 = 0;
var mouse_x = 0;
var mouse_y = 0;
var mouse_down = false;

<<<<<<< HEAD
ontouchmove = function( event ) {
=======
canvas_ontouchmove = function( event ) {
>>>>>>> 06012c3d
	var msg = "Handler for .touchmove() called at ";

	var touch = event.originalEvent.touches[0] || event.originalEvent.changedTouches[0];
	var elm = $(this).offset();
	var x = touch.pageX - elm.left;
	var y = touch.pageY - elm.top;
	//$( "#log" ).append( "<div>" + x +"," + y + "</div>" );
	if(x < $(this).width() && x > 0){
		if(y < $(this).height() && y > 0){
			//CODE GOES HERE
			//console.log(touch.pageY+' '+touch.pageX);
			msg += x + ", " + y;
			dx = x - mouse_x;
			dy = y - mouse_y;
			var speed = 0.01;
			angle1 += dx * speed;
			angle2 += dy * speed;
			var msg = "change angle" + angle1 + ", " + angle2;
			updateScene();
			mouse_x = x;
			mouse_y = y;
			$( "#log" ).append( "<div>" + msg + "</div>" );


			event.preventDefault();
		}
	}
}
<<<<<<< HEAD
onmousemove = function( event ) {
=======
canvas_onmousemove = function( event ) {
>>>>>>> 06012c3d
	var msg = "Handler for .mousemove() called at ";
	msg += event.pageX + ", " + event.pageY;
	var elm = $(this).offset();
	if(elm) {
		var x = event.pageX - elm.left;
		var y = event.pageY - elm.top;
		//$( "#log" ).append( "<div>" + x +"," + y + "</div>" );
		if(x < $(this).width() && x > 0){
			if(y < $(this).height() && y > 0){
				if(mouse_down) {
					dx = event.pageX - mouse_x;
					dy = event.pageY - mouse_y;
					var speed = 0.01;
					angle1 += dx * speed;
					angle2 += dy * speed;
					var msg = "change angle" + angle1 + ", " + angle2;
					updateScene();
				}
			}
		}
		mouse_x = event.pageX;
		mouse_y = event.pageY;
		$( "#log" ).append( "<div>" + msg + "</div>" );
	}
	event.preventDefault();
}
canvas_onmousedown = function(event){
	console.log("down")
	var elm = $(this).offset();
	console.log(elm)
	var msg = "Handler for .mousedown() called at ";
	msg += event.pageX + ", " + event.pageY;
	$( "#log" ).append( "<div>" + msg + "</div>" );
	//event.preventDefault();
	mouse_down = true;
}
canvas_onmouseup = function(event){
	console.log("up")
	var msg = "Handler for .mouseup() called at ";
	msg += event.pageX + ", " + event.pageY;
	$( "#log" ).append( "<div>" + msg + "</div>" );
	event.preventDefault();
	mouse_down = false;
}

$(function() {
	$("#show-back").bind("click touchstart", function() {
		texture_show = texture_frame_buffer_back;
		updateScene();
	});
	$("#show-front").bind("click touchstart", function() {
		texture_show = texture_frame_buffer_front;
		updateScene();
	});
	$("#show-volume").bind("click touchstart", function() {
		texture_show = texture_frame_buffer_volume;
		updateScene();
	});
<<<<<<< HEAD
});
var opacity = 0.1;
var colormap_index = 0;
var volume_level = 128;

$(function() {
    $( "#slider-opacity" ).slider({
		value:opacity,
		max: 0,
		step: 0.001,
		max: 0.2,
		slide: function(event, ui) {
			opacity = ui.value;
			$("#opacity-value").val( ui.value )
			updateScene();
		}}
	);
	$("#opacity-value").val( $( "#slider-opacity" ).slider("value") )

    $( "#slider-volume-level" ).slider({
		value:volume_level,
		max: 0,
		step: 1,
		max: 255,
		slide: function(event, ui) {
			volume_level = ui.value;
			$("#volume-level-value").val( ui.value )
			updateScene();
		}}
	);
	$("#volume-level-value").val( $( "#slider-volume-level" ).slider("value") )

=======
	$("#quality-poor").bind("click touchstart", function() {
		shader_volume_rendering = shader_volume_rendering_poor;
		updateScene();
	});
	$("#quality-fast").bind("click touchstart", function() {
		shader_volume_rendering = shader_volume_rendering_fast;
		updateScene();
	});
	$("#quality-best").bind("click touchstart", function() {
		shader_volume_rendering = shader_volume_rendering_best;
		updateScene();
	});
});
var opacity = [0.05, 0.025, 0.005, 0.0];
var colormap_index = 0;
var volume_level = [178/255., 85/255., 31/255., 250];
var brightness = 2.;
var volume_width = [0.05, 0.05, 0.05, 0.05];
var data_min = 0.;
var data_max = 1.;

$(function() {
	for(var level_index=0; level_index < 3; level_index++) {
		var bla = function(level_index) {
			$( "#slider-opacity-"+level_index ).slider({
				value:Math.log(opacity[level_index])/Math.log(10),
				min: -4,
				step: 0.001,
				max: 0,
				orientation: 'vertical',
				slide: function(event, ui) {
					var value = Math.pow(10, ui.value);
					opacity[level_index] = value;
					$("#opacity-value-"+level_index).val( value )
					//console.log("level_index="+level_index);
					updateScene();
				}}
			);
			$("#opacity-value-"+level_index).val( Math.pow(10, $( "#slider-opacity-"+level_index ).slider("value")) )

			$( "#slider-volume-width-"+level_index ).slider({
				value:Math.log(volume_width[level_index])/Math.log(10),
				min: -3,
				step: 0.001,
				max: 0,
				orientation: 'vertical',
				slide: function(event, ui) {
					var value = Math.pow(10, ui.value);
					volume_width[level_index] = value;
					$("#volume-width-value-"+level_index).val( value )
					//console.log("level_index="+level_index);
					updateScene();
				}}
			);
			$("#volume-width-value-"+level_index).val( Math.pow(10, $( "#slider-volume-width-"+level_index ).slider("value")) )

			$( "#slider-volume-level-"+level_index ).slider({
				value:volume_level[level_index],
				min: 0.,
				step: 0.01,
				max: 1.,
				orientation: 'vertical',
				slide: function(event, ui) {
					volume_level[level_index] = ui.value;
					$("#volume-level-value-"+level_index).val( ui.value )
					updateScene();
				}}
			);
			$("#volume-level-value-"+level_index).val( $( "#slider-volume-level-"+level_index ).slider("value") )
		}(level_index);
	}
	
	
	$( "#slider-brightness").slider({
		value:Math.log(brightness)/Math.log(10),
		min: -1,
		step: 0.001,
		max: 1,
		orientation: 'vertical',
		slide: function(event, ui) {
			var value = Math.pow(10, ui.value);
			brightness = value;
			$("#brightness-value").val( value )
			updateScene();
		}}
	);
	$("#brightness-value").val( Math.pow(10, $( "#slider-brightness").slider("value")) )
	
	$( "#slider-data-min").slider({
		value:data_min,
		min: 0.,
		step: 0.001,
		max: 1.,
		orientation: 'vertical',
		slide: function(event, ui) {
			data_min = ui.value;
			$("#data-min-value").val( ui.value )
			updateScene();
		}}
	);
	$("#data-min-value").val( $( "#slider-data-min").slider("value") )
	
	$( "#slider-data-max").slider({
		value:data_max,
		max: 0.,
		step: 0.001,
		max: 1.,
		orientation: 'vertical',
		slide: function(event, ui) {
			data_max = ui.value;
			$("#data-max-value").val( ui.value )
			updateScene();
		}}
	);
	$("#data-max-value").val( $( "#slider-data-max").slider("value") )
	
	
>>>>>>> 06012c3d
	var colormap_selector = $('#colormap');
	var index = 0;
	$(colormap_names).each(function() {
		colormap_selector.append($("<option>").attr('value', index++).text(this));
	});
	colormap_selector.on("change", function(a) {
		console.log($(this).val())
		colormap_index = $(this).val();
		updateScene();
	});

  });
	</script>
</head>
<body>

	<button id="show-back">Back</button>
	<button id="show-front">Front</button>
	<button id="show-volume">Volume</button>
<<<<<<< HEAD
=======
	<button id="quality-poor">Best performance (bad quality)</button>
	<button id="quality-fast">Fast performance</button>
	<button id="quality-best">Good quality</button>
>>>>>>> 06012c3d

<!--	
	<select id="zoom-select">
		<option value="xy">rectangle zoom</option>
		<option value="x">zoom x</option>
		<option value="y">zoom y</option>
	</select>
	<button id="zoom-out">Zoom out</button>
	<select id="dataset">
	</select>
	<select id="colormap">
	</select>
	<select id="x">
	</select>
	<select id="y">
	</select>
-->
	<div id="content">
<<<<<<< HEAD
		<canvas id="canvas1" style="border: none;" width="512" height="512"></canvas>

<p>
<select name="colormap" id="colormap">  
<div id="slider-colormap"></div>
<input type="text" id="volume-level-value" readonly style="border:0; color:#f6931f; font-weight:bold;">
<div id="slider-volume-level"></div>
<input type="text" id="opacity-value" readonly style="border:0; color:#f6931f; font-weight:bold;">
<div id="slider-opacity"></div>
=======
		<canvas id="canvas-transfer" style="border: none;" width="512" height="30" style="display: block;"></canvas><br>
		<canvas id="canvas1" style="border: none;" width="512" height="512" style="display: inline;"></canvas>
		
<table style="display: inline-block">
<tr>
	<td>
		level:<br>
		<input type="text" id="volume-level-value-0" readonly style="border:0; color:#f6931f; font-weight:bold; display: inline;" size="4" >
	</td>
	<td>
		width:<br>
		<input type="text" id="volume-width-value-0" readonly style="border:0; color:#f6931f; font-weight:bold; display: inline;" size="4" >
	</td>
	<td>
		opacity:<br>
		<input type="text" id="opacity-value-0" readonly style="border:0; color:#f6931f; font-weight:bold;">
	</td>
	<td>
		level:<br>
		<input type="text" id="volume-level-value-1" readonly style="border:0; color:#f6931f; font-weight:bold; display: inline;" size="4" >
	</td>
	<td>
		width:<br>
		<input type="text" id="volume-width-value-1" readonly style="border:0; color:#f6931f; font-weight:bold; display: inline;" size="4" >
	</td>
	<td>
		opacity:<br>
		<input type="text" id="opacity-value-1" readonly style="border:0; color:#f6931f; font-weight:bold;">
	</td>
	<td>
		level:<br>
		<input type="text" id="volume-level-value-2" readonly style="border:0; color:#f6931f; font-weight:bold; display: inline;" size="4" >
	</td>
	<td>
		width:<br>
		<input type="text" id="volume-width-value-2" readonly style="border:0; color:#f6931f; font-weight:bold; display: inline;" size="4" >
	</td>
	<td>
		opacity:<br>
		<input type="text" id="opacity-value-2" readonly style="border:0; color:#f6931f; font-weight:bold;">
	</td>
	<td>
		brightness:<br>
		<input type="text" id="brightness-value" readonly style="border:0; color:#f6931f; font-weight:bold; display: inline;" size="4" >
	</td>
	<td>
		min:<br>
		<input type="text" id="data-min-value" readonly style="border:0; color:#f6931f; font-weight:bold; display: inline;" size="4" >
	</td>
	<td>
		max:<br>
		<input type="text" id="data-max-value" readonly style="border:0; color:#f6931f; font-weight:bold; display: inline;" size="4" >
	</td>
</tr>
<tr>
	<td>
		<div id="slider-volume-level-0" style="display: inline-block; height: 500px;"></div>
	</td>
	<td>
		<div id="slider-volume-width-0" style="display: inline-block; height: 500px;"></div>
	</td>
	<td>
		<div id="slider-opacity-0" style="display: inline-block;height: 500px;"></div>
	</td>
	<td>
		<div id="slider-volume-level-1" style="display: inline-block; height: 500px;"></div>
	</td>
	<td>
		<div id="slider-volume-width-1" style="display: inline-block; height: 500px;"></div>
	</td>
	<td>
		<div id="slider-opacity-1" style="display: inline-block;height: 500px;"></div>
	</td>
	<td>
		<div id="slider-volume-level-2" style="display: inline-block; height: 500px;"></div>
	</td>
	<td>
		<div id="slider-volume-width-2" style="display: inline-block; height: 500px;"></div>
	</td>
	<td>
		<div id="slider-opacity-2" style="display: inline-block;height: 500px;"></div>
	</td>
	<td>
		<div id="slider-brightness" style="display: inline-block;height: 500px;"></div>
	</td>
	<td>
		<div id="slider-data-min" style="display: inline-block;height: 500px;"></div>
	</td>
	<td>
		<div id="slider-data-max" style="display: inline-block;height: 500px;"></div>
	</td>
</tr>
</table>
<select name="colormap-select" id="colormap"  style="display: inline-block;"/>  


</div>

<p>
>>>>>>> 06012c3d
		<div class="demo-container" style="width:400px;height:400px;">
			<div id="placeholder" class="demo-placeholder"></div>
		</div>

	</div>
	
	<div id="log">
	</div>

	<div id="footer">
	</div>
<<<<<<< HEAD
	<div style="background: red;">
	<img src="colormap.png">
	</div>
=======
	<!--
	<div style="background: red;">
	<img src="colormap.png">
	</div>-->
>>>>>>> 06012c3d
	

</body>
</html><|MERGE_RESOLUTION|>--- conflicted
+++ resolved
@@ -12,11 +12,11 @@
 	<!--<script language="javascript" type="text/javascript" src="http://rawgithub.com/toji/gl-matrix/master/src/gl-matrix/common.js"></script>
 	<script language="javascript" type="text/javascript" src="http://rawgithub.com/toji/gl-matrix/master/src/gl-matrix/mat4.js"></script>
 	-->
-<<<<<<< HEAD
-	<link rel="stylesheet" href="jquery-ui-1.11.1.custom/jquery-ui.min.css"/>
-=======
 	<link rel="stylesheet" href="jquery-ui-1.11.1.custom/jquery-ui.css"/>
->>>>>>> 06012c3d
+<style type="text/css">
+tr.last td { border-bottom: thin solid black; }
+</style>
+
 
 <script id="shader-vertex-cube" type="x-shader/x-vertex">
     attribute vec3 aVertexPosition;
@@ -62,10 +62,6 @@
 	uniform sampler2D volume;
 	uniform sampler2D colormap;
 	uniform int colormap_index;
-<<<<<<< HEAD
-	uniform float opacity;
-	uniform float volume_level;
-=======
 	uniform int surfaces;
 	uniform float opacity[4];
 	uniform float volume_level[4];
@@ -74,7 +70,6 @@
 	uniform float data_min;
 	uniform float data_max;
 	//uniform float color_index;
->>>>>>> 06012c3d
 
 	vec2 computeSliceOffset(float slice, float slicesPerRow, vec2 sliceSize) {
 	return sliceSize * vec2(mod(slice, slicesPerRow), 
@@ -98,18 +93,6 @@
 		
 		vec2 coord = vec2(texCoord.x, texCoord.y);
 		vec2 uv = slicePixelSize * 0.5 + coord * sliceInnerSize;
-<<<<<<< HEAD
-		//vec4 slice0Color = texture2D(tex, slice0Offset + uv);
-		vec2 uv1 = slice0Offset + uv.xy;
-		vec4 slice0Color = texture2D(tex, vec2(uv1.x, uv1.y));
-		vec4 slice1Color = texture2D(tex, slice1Offset + uv);
-		//return mix(slice0Color, slice1Color, zOffset);
-		return slice0Color;
-	}
-
-    void main(void) {
-		int steps = 300;
-=======
 		vec4 slice0Color = texture2D(tex, slice0Offset + uv);
 		//vec2 uv1 = slice0Offset + uv.xy;
 		//vec4 slice0Color = texture2D(tex, vec2(uv1.x, uv1.y));
@@ -120,9 +103,8 @@
 
     void main(void) {
 		const int steps = NR_OF_STEPS;
->>>>>>> 06012c3d
-
-		vec2 pixel = vec2(gl_FragCoord.x/512., gl_FragCoord.y/512.);
+
+		vec2 pixel = vec2(gl_FragCoord.x/256., gl_FragCoord.y/256.);
 		//vec4 textureColor = texture2D(volume, vec2(pixel.x * width + x_index, pixel.y*height + y_index));
 		vec3 ray_begin = vertex_color.xyz;//texture2D(front, pixel).rgb;
 		vec3 ray_end = texture2D(back, pixel).rgb;
@@ -132,13 +114,9 @@
 		vec4 color = vec4(0, 0, 0, 0);
 		float alpha_total = 0.;
 		float colormap_index_scaled = 0.5/70. + float(colormap_index)/70.;
-<<<<<<< HEAD
-		for(int i = 0; i < 300; i++) {
-=======
 		float color_index;
 		float data_scale = 1./(data_max - data_min);
 		for(int i = 0; i < steps; i++) {
->>>>>>> 06012c3d
 			vec3 pos = ray_pos;
 			//pos = vec3(pos.xy, 1./128. * mod1); //ray_pos.z * 0.9 + 0.05);
 			//pos = vec3(1./128. * mod1, pos.yz); //ray_pos.z * 0.9 + 0.05);
@@ -147,24 +125,10 @@
 			//pos = vec3(ray_pos.x, ray_pos.y, 1./128. * mod1); //ray_pos.z * 0.9 + 0.05);
 			//vec4 color_sample = sampleAs3DTexture(volume, pos, 128., 8., 16.);
 			vec4 sample = sampleAs3DTexture(volume, pos, 128., 8., 16.);
-<<<<<<< HEAD
-			float level = pow(sample.r-volume_level/255., 2.)/0.01;
-			float intensity = exp(-level);
-			//vec4 color_sample = texture2D(colormap, vec2(clamp((level+2.)/2., 0., 1.), colormap_index_scaled));
-			vec4 color_sample = texture2D(colormap, vec2(clamp(intensity, 0., 1.), colormap_index_scaled));
-			//color_sample = texture2D(volume, ray_pos.yz);
-			float alpha_sample = opacity*sample.a;//1./128.* length(color_sample) * 100.;
-			alpha_sample = clamp(alpha_sample, 0., 1.);
-			color = color + (1.0 - alpha_total) * color_sample * alpha_sample;
-			alpha_total = clamp(alpha_total + alpha_sample, 0., 1.);
-			ray_pos += ray_delta;
-		}
-		gl_FragColor = vec4(color.rgb, 1) * 5.	;
-=======
 			for(int j = 0; j < 3; j++) {
 				//float bla = length(sample)/sqrt(3.);
-				float data_value = clamp((sample.a - data_min) * data_scale, 0., 1.);
-				float volume_level_value = clamp((volume_level[j] - data_min) * data_scale, 0., 1.);
+				float data_value = (sample.a - data_min) * data_scale;
+				float volume_level_value = (volume_level[j] - data_min) * data_scale;;
 				float chi = (data_value-volume_level[j])/volume_width[j];
 				float chisq = pow(chi, 2.);
 				float intensity = exp(-chisq);
@@ -177,7 +141,7 @@
 				//vec4 color_sample = texture2D(colormap, vec2(sample.a, colormap_index_scaled));
 				//color_sample = texture2D(volume, ray_pos.yz);
 				//float alpha_sample = opacity*intensity;//1./128.* length(color_sample) * 100.;
-				float alpha_sample = opacity[j]*intensity;//clamp(1.-chisq, 0., 1.) * 0.5;//1./128.* length(color_sample) * 100.;
+				float alpha_sample = opacity[j]*intensity * sign(data_value) * sign(1.-data_value) / float(steps) * 100. ;//clamp(1.-chisq, 0., 1.) * 0.5;//1./128.* length(color_sample) * 100.;
 				alpha_sample = clamp(alpha_sample, 0., 1.);
 				color = color + (1.0 - alpha_total) * color_sample * alpha_sample;
 				if(alpha_total >= 1.)
@@ -186,8 +150,7 @@
 			}
 			ray_pos += ray_delta;
 		}
-		gl_FragColor = vec4(color.rgb/float(steps) * 255., 1) * brightness;
->>>>>>> 06012c3d
+		gl_FragColor = vec4(color.rgb, 1) * brightness;
 		//gl_FragColor = vec4(texture2D(colormap, vec2(pixel.x, colormap_index_scaled)).rgb, 1);
 		//gl_FragColor = vec4(ray_e, 1);
     }
@@ -223,19 +186,18 @@
     }
 </script>
 	<script type="text/javascript">
+Storage.prototype.save = function(key, obj) {
+    return this.setItem(key, JSON.stringify(obj))
+}
+Storage.prototype.load = function(key) {
+    return JSON.parse(this.getItem(key))
+}
 
 	$(function() {
-<<<<<<< HEAD
-		$( "#canvas1" ).mousedown(onmousedown);
-		$( "#canvas1" ).on("touchmove", ontouchmove);
-		$( "#canvas1" ).mouseup(onmouseup);
-		$( "#canvas1" ).mousemove(onmousemove);
-=======
 		$( "#canvas1" ).mousedown(canvas_onmousedown);
 		$( "#canvas1" ).on("touchmove", canvas_ontouchmove);
 		$( "#canvas1" ).mouseup(canvas_onmouseup);
 		$( "#canvas1" ).mousemove(canvas_onmousemove);
->>>>>>> 06012c3d
 
 
 		var canvas = document.getElementById("canvas1");
@@ -250,7 +212,24 @@
 		console.log("lala")
 				
 	});
+	var update_counter = 0;
 	updateScene = function() {
+		(function(local_update_counter) {
+			setTimeout(function(){
+				//console.log("update: " +update_counter +" / " +local_update_counter);
+				if(local_update_counter == update_counter) {
+					shader_volume_rendering = shader_volume_rendering_final;
+					real_updateScene()
+				}
+			}, 300);
+		})(++update_counter);
+		shader_volume_rendering = shader_volume_rendering_updates;
+		real_updateScene()
+
+	}
+	real_updateScene = function() {
+		//console.log(localStorage)
+		//localStorage.save("last_settings", settings)
 		gl.clearColor(0.0, 1.0, 0.0, 1.0);
 		gl.enable(gl.DEPTH_TEST);
 
@@ -263,11 +242,7 @@
 var mouse_y = 0;
 var mouse_down = false;
 
-<<<<<<< HEAD
-ontouchmove = function( event ) {
-=======
 canvas_ontouchmove = function( event ) {
->>>>>>> 06012c3d
 	var msg = "Handler for .touchmove() called at ";
 
 	var touch = event.originalEvent.touches[0] || event.originalEvent.changedTouches[0];
@@ -296,11 +271,7 @@
 		}
 	}
 }
-<<<<<<< HEAD
-onmousemove = function( event ) {
-=======
 canvas_onmousemove = function( event ) {
->>>>>>> 06012c3d
 	var msg = "Handler for .mousemove() called at ";
 	msg += event.pageX + ", " + event.pageY;
 	var elm = $(this).offset();
@@ -359,53 +330,21 @@
 		texture_show = texture_frame_buffer_volume;
 		updateScene();
 	});
-<<<<<<< HEAD
+
+	$("#quality-poor").bind("click touchstart", function() {
+		shader_volume_rendering_updates = shader_volume_rendering_poor;
+		updateScene();
+	});
+	$("#quality-fast").bind("click touchstart", function() {
+		shader_volume_rendering_updates = shader_volume_rendering_fast;
+		updateScene();
+	});
+	$("#quality-best").bind("click touchstart", function() {
+		shader_volume_rendering_updates = shader_volume_rendering_best;
+		updateScene();
+	});
 });
-var opacity = 0.1;
-var colormap_index = 0;
-var volume_level = 128;
-
-$(function() {
-    $( "#slider-opacity" ).slider({
-		value:opacity,
-		max: 0,
-		step: 0.001,
-		max: 0.2,
-		slide: function(event, ui) {
-			opacity = ui.value;
-			$("#opacity-value").val( ui.value )
-			updateScene();
-		}}
-	);
-	$("#opacity-value").val( $( "#slider-opacity" ).slider("value") )
-
-    $( "#slider-volume-level" ).slider({
-		value:volume_level,
-		max: 0,
-		step: 1,
-		max: 255,
-		slide: function(event, ui) {
-			volume_level = ui.value;
-			$("#volume-level-value").val( ui.value )
-			updateScene();
-		}}
-	);
-	$("#volume-level-value").val( $( "#slider-volume-level" ).slider("value") )
-
-=======
-	$("#quality-poor").bind("click touchstart", function() {
-		shader_volume_rendering = shader_volume_rendering_poor;
-		updateScene();
-	});
-	$("#quality-fast").bind("click touchstart", function() {
-		shader_volume_rendering = shader_volume_rendering_fast;
-		updateScene();
-	});
-	$("#quality-best").bind("click touchstart", function() {
-		shader_volume_rendering = shader_volume_rendering_best;
-		updateScene();
-	});
-});
+var settings = {brightness: 3.};
 var opacity = [0.05, 0.025, 0.005, 0.0];
 var colormap_index = 0;
 var volume_level = [178/255., 85/255., 31/255., 250];
@@ -422,7 +361,7 @@
 				min: -4,
 				step: 0.001,
 				max: 0,
-				orientation: 'vertical',
+				orientation: 'horizontal',
 				slide: function(event, ui) {
 					var value = Math.pow(10, ui.value);
 					opacity[level_index] = value;
@@ -438,7 +377,7 @@
 				min: -3,
 				step: 0.001,
 				max: 0,
-				orientation: 'vertical',
+				orientation: 'horizontal',
 				slide: function(event, ui) {
 					var value = Math.pow(10, ui.value);
 					volume_width[level_index] = value;
@@ -454,7 +393,7 @@
 				min: 0.,
 				step: 0.01,
 				max: 1.,
-				orientation: 'vertical',
+				orientation: 'horizontal',
 				slide: function(event, ui) {
 					volume_level[level_index] = ui.value;
 					$("#volume-level-value-"+level_index).val( ui.value )
@@ -471,7 +410,7 @@
 		min: -1,
 		step: 0.001,
 		max: 1,
-		orientation: 'vertical',
+		orientation: 'horizontal',
 		slide: function(event, ui) {
 			var value = Math.pow(10, ui.value);
 			brightness = value;
@@ -486,9 +425,23 @@
 		min: 0.,
 		step: 0.001,
 		max: 1.,
-		orientation: 'vertical',
+		orientation: 'horizontal',
+		change: function(event, ui) {
+			data_min = ui.value;
+			//console.log(event)
+			//console.log(ui)
+			$("#data-min-value").val( ui.value )
+			updateScene();
+		},
 		slide: function(event, ui) {
+			delta = ui.value - data_min;
+			if(event.altKey || event.shiftKey || event.ctrlKey) {
+				$( "#slider-data-max").slider("value", data_max+delta)
+				//console.log("setting max")
+			}
 			data_min = ui.value;
+			//console.log(event)
+			//console.log(ui)
 			$("#data-min-value").val( ui.value )
 			updateScene();
 		}}
@@ -500,8 +453,17 @@
 		max: 0.,
 		step: 0.001,
 		max: 1.,
-		orientation: 'vertical',
+		orientation: 'horizontal',
+		change: function(event, ui) {
+			data_max = ui.value;
+			$("#data-max-value").val( ui.value )
+			updateScene();
+		},
 		slide: function(event, ui) {
+			delta = ui.value - data_max;
+			if(event.altKey || event.shiftKey || event.ctrlKey) {
+				$( "#slider-data-min").slider("value", data_min+delta)
+			}
 			data_max = ui.value;
 			$("#data-max-value").val( ui.value )
 			updateScene();
@@ -510,7 +472,6 @@
 	$("#data-max-value").val( $( "#slider-data-max").slider("value") )
 	
 	
->>>>>>> 06012c3d
 	var colormap_selector = $('#colormap');
 	var index = 0;
 	$(colormap_names).each(function() {
@@ -530,12 +491,9 @@
 	<button id="show-back">Back</button>
 	<button id="show-front">Front</button>
 	<button id="show-volume">Volume</button>
-<<<<<<< HEAD
-=======
 	<button id="quality-poor">Best performance (bad quality)</button>
 	<button id="quality-fast">Fast performance</button>
 	<button id="quality-best">Good quality</button>
->>>>>>> 06012c3d
 
 <!--	
 	<select id="zoom-select">
@@ -554,117 +512,122 @@
 	</select>
 -->
 	<div id="content">
-<<<<<<< HEAD
-		<canvas id="canvas1" style="border: none;" width="512" height="512"></canvas>
-
-<p>
-<select name="colormap" id="colormap">  
-<div id="slider-colormap"></div>
-<input type="text" id="volume-level-value" readonly style="border:0; color:#f6931f; font-weight:bold;">
-<div id="slider-volume-level"></div>
-<input type="text" id="opacity-value" readonly style="border:0; color:#f6931f; font-weight:bold;">
-<div id="slider-opacity"></div>
-=======
-		<canvas id="canvas-transfer" style="border: none;" width="512" height="30" style="display: block;"></canvas><br>
 		<canvas id="canvas1" style="border: none;" width="512" height="512" style="display: inline;"></canvas>
 		
-<table style="display: inline-block">
-<tr>
-	<td>
-		level:<br>
-		<input type="text" id="volume-level-value-0" readonly style="border:0; color:#f6931f; font-weight:bold; display: inline;" size="4" >
-	</td>
-	<td>
-		width:<br>
-		<input type="text" id="volume-width-value-0" readonly style="border:0; color:#f6931f; font-weight:bold; display: inline;" size="4" >
-	</td>
-	<td>
-		opacity:<br>
-		<input type="text" id="opacity-value-0" readonly style="border:0; color:#f6931f; font-weight:bold;">
-	</td>
-	<td>
-		level:<br>
-		<input type="text" id="volume-level-value-1" readonly style="border:0; color:#f6931f; font-weight:bold; display: inline;" size="4" >
-	</td>
-	<td>
-		width:<br>
-		<input type="text" id="volume-width-value-1" readonly style="border:0; color:#f6931f; font-weight:bold; display: inline;" size="4" >
-	</td>
-	<td>
-		opacity:<br>
-		<input type="text" id="opacity-value-1" readonly style="border:0; color:#f6931f; font-weight:bold;">
-	</td>
-	<td>
-		level:<br>
-		<input type="text" id="volume-level-value-2" readonly style="border:0; color:#f6931f; font-weight:bold; display: inline;" size="4" >
-	</td>
-	<td>
-		width:<br>
-		<input type="text" id="volume-width-value-2" readonly style="border:0; color:#f6931f; font-weight:bold; display: inline;" size="4" >
-	</td>
-	<td>
-		opacity:<br>
-		<input type="text" id="opacity-value-2" readonly style="border:0; color:#f6931f; font-weight:bold;">
-	</td>
-	<td>
-		brightness:<br>
-		<input type="text" id="brightness-value" readonly style="border:0; color:#f6931f; font-weight:bold; display: inline;" size="4" >
-	</td>
-	<td>
-		min:<br>
-		<input type="text" id="data-min-value" readonly style="border:0; color:#f6931f; font-weight:bold; display: inline;" size="4" >
-	</td>
-	<td>
-		max:<br>
-		<input type="text" id="data-max-value" readonly style="border:0; color:#f6931f; font-weight:bold; display: inline;" size="4" >
-	</td>
-</tr>
-<tr>
-	<td>
-		<div id="slider-volume-level-0" style="display: inline-block; height: 500px;"></div>
-	</td>
-	<td>
-		<div id="slider-volume-width-0" style="display: inline-block; height: 500px;"></div>
-	</td>
-	<td>
-		<div id="slider-opacity-0" style="display: inline-block;height: 500px;"></div>
-	</td>
-	<td>
-		<div id="slider-volume-level-1" style="display: inline-block; height: 500px;"></div>
-	</td>
-	<td>
-		<div id="slider-volume-width-1" style="display: inline-block; height: 500px;"></div>
-	</td>
-	<td>
-		<div id="slider-opacity-1" style="display: inline-block;height: 500px;"></div>
-	</td>
-	<td>
-		<div id="slider-volume-level-2" style="display: inline-block; height: 500px;"></div>
-	</td>
-	<td>
-		<div id="slider-volume-width-2" style="display: inline-block; height: 500px;"></div>
-	</td>
-	<td>
-		<div id="slider-opacity-2" style="display: inline-block;height: 500px;"></div>
-	</td>
-	<td>
-		<div id="slider-brightness" style="display: inline-block;height: 500px;"></div>
-	</td>
-	<td>
-		<div id="slider-data-min" style="display: inline-block;height: 500px;"></div>
-	</td>
-	<td>
-		<div id="slider-data-max" style="display: inline-block;height: 500px;"></div>
+<table style="display: inline-block;"  cellspacing="0">
+<tr  class="last">
+<td></td>
+<td>		<canvas id="canvas-transfer" style="border: none;" width="512" height="30" style="display: block;"></canvas>
+</td>
+</tr>
+<tr>
+	<td>
+		level 1:<input type="text" id="volume-level-value-0" readonly style="border:0; color:#f6931f; font-weight:bold; display: inline;" size="4" >
+	</td>
+	<td>
+		<div id="slider-volume-level-0" style="display: inline-block; width: 512px;;"></div>
+	</td>
+</tr>
+<tr>
+	<td>
+		width 1:<input type="text" id="volume-width-value-0" readonly style="border:0; color:#f6931f; font-weight:bold; display: inline;" size="4" >
+	</td>
+	<td>
+		<div id="slider-volume-width-0" style="display: inline-block; width: 512px;;"></div>
+	</td>
+</tr>
+<tr class="last">
+	<td>
+		opacity 1:<input type="text" id="opacity-value-0" readonly style="border:0; color:#f6931f; font-weight:bold;">
+	</td>
+	<td>
+		<div id="slider-opacity-0" style="display: inline-block;width: 512px;"></div>
+	</td>
+</tr>
+<tr>
+	<td>
+		level 2:<input type="text" id="volume-level-value-1" readonly style="border:0; color:#f6931f; font-weight:bold; display: inline;" size="4" >
+	</td>
+	<td>
+		<div id="slider-volume-level-1" style="display: inline-block; width: 512px;;"></div>
+	</td>
+</tr>
+<tr>
+	<td>
+		width 2:<input type="text" id="volume-width-value-1" readonly style="border:0; color:#f6931f; font-weight:bold; display: inline;" size="4" >
+	</td>
+	<td>
+		<div id="slider-volume-width-1" style="display: inline-block; width: 512px;;"></div>
+	</td>
+</tr>
+<tr class="last">
+	<td>
+		opacity 2:<input type="text" id="opacity-value-1" readonly style="border:0; color:#f6931f; font-weight:bold;">
+	</td>
+	<td>
+		<div id="slider-opacity-1" style="display: inline-block;width: 512px;"></div>
+	</td>
+</tr>
+<tr>
+	<td>
+		level 3:<input type="text" id="volume-level-value-2" readonly style="border:0; color:#f6931f; font-weight:bold; display: inline;" size="4" >
+	</td>
+	<td>
+		<div id="slider-volume-level-2" style="display: inline-block; width: 512px;;"></div>
+	</td>
+</tr>
+<tr>
+	<td>
+		width 3:<input type="text" id="volume-width-value-2" readonly style="border:0; color:#f6931f; font-weight:bold; display: inline;" size="4" >
+	</td>
+	<td>
+		<div id="slider-volume-width-2" style="display: inline-block; width: 512px;;"></div>
+	</td>
+</tr>
+<tr class="last">
+	<td>
+		opacity 3:<input type="text" id="opacity-value-2" readonly style="border:0; color:#f6931f; font-weight:bold;">
+	</td>
+	<td>
+		<div id="slider-opacity-2" style="display: inline-block;width: 512px;"></div>
+	</td>
+</tr>
+<tr>
+	<td>
+		brightness:<input type="text" id="brightness-value" readonly style="border:0; color:#f6931f; font-weight:bold; display: inline;" size="4" >
+	</td>
+	<td>
+		<div id="slider-brightness" style="display: inline-block;width: 512px;"></div>
+	</td>
+</tr>
+<tr>
+	<td>
+		min:<input type="text" id="data-min-value" readonly style="border:0; color:#f6931f; font-weight:bold; display: inline;" size="4" >
+	</td>
+	<td>
+		<div id="slider-data-min" style="display: inline-block;width: 512px;"></div>
+	</td>
+</tr>
+<tr>
+	<td>
+		max:<input type="text" id="data-max-value" readonly style="border:0; color:#f6931f; font-weight:bold; display: inline;" size="4" >
+	</td>
+	<td>
+		<div id="slider-data-max" style="display: inline-block;width: 512px;"></div>
 	</td>
 </tr>
 </table>
-<select name="colormap-select" id="colormap"  style="display: inline-block;"/>  
+
+<br>
+
+<select name="colormap-select" id="colormap"  style="display: inline;"/>  
+
+
 
 
 </div>
 
 <p>
->>>>>>> 06012c3d
 		<div class="demo-container" style="width:400px;height:400px;">
 			<div id="placeholder" class="demo-placeholder"></div>
 		</div>
@@ -676,16 +639,10 @@
 
 	<div id="footer">
 	</div>
-<<<<<<< HEAD
-	<div style="background: red;">
-	<img src="colormap.png">
-	</div>
-=======
 	<!--
 	<div style="background: red;">
 	<img src="colormap.png">
 	</div>-->
->>>>>>> 06012c3d
 	
 
 </body>
