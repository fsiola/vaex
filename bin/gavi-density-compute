--- conflicted
+++ resolved
@@ -177,21 +177,16 @@
 					maxima[l]+0.06125*(maxima[l]-minima[l]),Nkde);
 			hscale = 6.0/np.sqrt(N);
 			#print columns[k].shape
-			def shuffled(column):
-				column = np.array(column) * 1. # copy
-				np.random.shuffle(column)
-				return column
-			newcolumns = [columns[i] if i == 0 else shuffled(columns[i]) for i in range(len(columns))]
 			
 			t0 = time.time()
 			gmean = map.comp_data_probs_2d(hscale*(maxima[k]-minima[k]),
 						hscale*(maxima[l]-minima[l]),
-						newcolumns[k], newcolumns[l], prob);
+						shuffled_columns[column_names[k]], shuffled_columns[column_names[l]], prob);
 			
 			t1 = time.time()
 			#print "gmean", gmean
 			#print "step 1 completed", (t1-t0), "seconds"
-			map.comp_density_2d (hscale*(maxima[k]-minima[k]), hscale*(maxima[l]-minima[l]), gmean,newcolumns[k],newcolumns[l],prob);
+			map.comp_density_2d (hscale*(maxima[k]-minima[k]), hscale*(maxima[l]-minima[l]), gmean,shuffled_columns[column_names[k]],shuffled_columns[column_names[l]],prob);
 			image2 = np.zeros((Nkde,Nkde), dtype=np.float64)
 			map.fill(image2)
 			if "density-shuffled" in h5group:
@@ -311,43 +306,6 @@
 				h5group["column3"] = h5py.ExternalLink(h5filename, "/" + options.name + "/" + column_names[3])
 				
 				
-		if options.shuffled:
-			map = subspacefind.DensityMap3d(minima[k]-0.06125*(maxima[k]-minima[k]),
-				maxima[k]+0.06125*(maxima[k]-minima[k]),Nkde3d,
-				minima[l]-0.06125*(maxima[l]-minima[l]),
-				maxima[l]+0.06125*(maxima[l]-minima[l]),Nkde3d,
-				minima[m]-0.06125*(maxima[m]-minima[m]),
-				maxima[m]+0.06125*(maxima[m]-minima[m]),Nkde3d);
-			hscale = 8.0/np.sqrt(N);
-			
-			def shuffled(column):
-				column = np.array(column) * 1. # copy
-				np.random.shuffle(column)
-				return column
-			newcolumns = [columns[i] if i == 0 else shuffled(columns[i]) for i in range(len(columns))]
-			#print columns[0]
-			gmean = map.comp_data_probs_3d(
-							hscale*(maxima[k]-minima[k]),
-							hscale*(maxima[l]-minima[l]),
-							hscale*(maxima[m]-minima[m]),
-							newcolumns[k], newcolumns[l], newcolumns[m], prob);
-				
-			
-			print "gmean 3d", gmean
-			#print "step 1 completed", (t1-t0), "seconds"
-			map.comp_density_3d(hscale*(maxima[k]-minima[k]),
-					hscale*(maxima[l]-minima[l]),
-					hscale*(maxima[m]-minima[m]),
-					gmean, newcolumns[k],newcolumns[l],newcolumns[m],prob);
-			
-			image2 = np.zeros((Nkde3d,Nkde3d,Nkde3d), dtype=np.float64)
-			map.fill(image2)
-			if "density-shuffled" in h5group:
-				del h5group["density-shuffled"]
-			h5group.create_dataset("density-shuffled", data=image2)
-				
-		
-
 		if options.shuffle:
 			map = subspacefind.DensityMap3d(minima[k]-0.06125*(maxima[k]-minima[k]),
 				maxima[k]+0.06125*(maxima[k]-minima[k]),Nkde3d,
@@ -359,18 +317,17 @@
 			hscale = 8.0/np.sqrt(N);
 			
 			#print columns[0]
-			newcolumns = [shuffled_columns[name] for name in column_names]
 			gmean = map.comp_data_probs_3d(
 							hscale*(maxima[k]-minima[k]),
 							hscale*(maxima[l]-minima[l]),
 							hscale*(maxima[m]-minima[m]),
-							newcolumns[k], newcolumns[l], newcolumns[m], prob);
+							shuffled_columns[column_names[k]], shuffled_columns[column_names[l]], shuffled_columns[column_names[m]], prob);
 				
 				
 			map.comp_density_3d(hscale*(maxima[k]-minima[k]),
 					hscale*(maxima[l]-minima[l]),
 					hscale*(maxima[m]-minima[m]),
-					gmean, newcolumns[k],newcolumns[l],newcolumns[m],prob);
+					gmean, shuffled_columns[column_names[k]],shuffled_columns[column_names[l]],shuffled_columns[column_names[m]],prob);
 
 
 			image_shuffled = np.zeros((Nkde3d, Nkde3d, Nkde3d), dtype=np.float64)
@@ -436,36 +393,12 @@
 
 h5densities = h5file_output.require_group("densities")
 
-<<<<<<< HEAD
-		
-h5densities3d = h5densities.require_group("3d")
-pairs = list(itertools.combinations(column_names, 3))
-
-
 def shuffled(column):
 	column = np.array(column) * 1. # copy
 	np.random.shuffle(column)
 	return column
 shuffled_columns = dict([(name, shuffled(data[name])) for name in column_names])
 
-
-if 1:
-	i = 0
-	for column_names_pair in pairs:
-		print "doing 3d kde for", column_names_pair, (i+1), "out of", len(pairs)
-		kde(column_names_pair, data, h5densities3d)
-		i += 1
-
-h5densities1d = h5densities.require_group("1d")
-for column_name in column_names:
-	print "doing 1d kde for", column_name
-	kde([column_name], data, h5densities1d)
-=======
->>>>>>> c3a25adb
-
-
-<<<<<<< HEAD
-=======
 for d in options.dimensions:
 	dim = int(d)
 	print "dimension: %d" % dim
@@ -493,7 +426,6 @@
 			kde(column_names_pair, data, h5densities2d)
 
 
->>>>>>> c3a25adb
 #print columns
 
 #Nx = 50
